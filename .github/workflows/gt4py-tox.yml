--- conflicted
+++ resolved
@@ -14,12 +14,7 @@
     runs-on: ubuntu-latest
     strategy:
       matrix:
-<<<<<<< HEAD
-        python-version: [3.6, 3.7]
-        tox-env-tag: [-dawn-, -]
-=======
         python-version: [3.6, 3.7, 3.8]
->>>>>>> 44545402
 
     steps:
     - uses: actions/checkout@v2
@@ -45,8 +40,4 @@
         pyversion_no_dot="${pyversion_no_dot/./}"
         tox_tag="${{ matrix.tox-env-tag }}"
         pip install tox
-<<<<<<< HEAD
-        tox -r -e py${pyversion_no_dot}${tox_tag}cpu
-=======
-        tox -r -e py${pyversion_no_dot}-dawn-cpu
->>>>>>> 44545402
+        tox -r -e py${pyversion_no_dot}-dawn-cpu