# This file is used to configure your project.
# Read more about the various options under:
# http://setuptools.readthedocs.io/en/latest/setuptools.html#configuring-setup-using-setup-cfg-files

[metadata]
name = gt4py
author = ETH Zurich
author-email = enriqueg@cscs.ch
description = Python API to develop performance portable applications for weather and climate
license = gpl3
license_files = LICENSE.txt
long-description = file: README.rst
long-description-content-type = text/x-rst; charset=UTF-8
url = https://gridtools.github.io/
project_urls =
    Source Code = https://github.com/GridTools/gt4py

platforms = Linux, Mac

# From: https://pypi.python.org/pypi?%3Aaction=list_classifiers
classifiers =
    Development Status :: 3 - Alpha
    Intended Audience :: Science/Research
    License :: OSI Approved :: GNU General Public License v3 or later (GPLv3+)
    Operating System :: POSIX
    Programming Language :: Python
    Programming Language :: Python :: 3.6
    Programming Language :: Python :: 3.7
    Programming Language :: Python :: 3.8
    Programming Language :: Python :: Implementation :: CPython
    Topic :: Scientific/Engineering :: Atmospheric Science
    Topic :: Scientific/Engineering :: Mathematics
    Topic :: Scientific/Engineering :: Physics

[options]
zip_safe = False
packages = find:
package_dir =
    =src
include_package_data = True
python_requires = >= 3.6
install_requires =
    attrs~=19.1
    black>=19.3b0
    hypothesis>=4.14
    jinja2~=2.10
    numpy~=1.15
    pybind11~=2.4
    pytest~=5.2
<<<<<<< HEAD
=======
    tabulate~=0.8
    click~=7.1
>>>>>>> 8c1d915c

[options.packages.find]
where = src
exclude =
    tests

[options.extras_require]
# Add here additional requirements for extra features, to install with:
# `pip install gt4py[cuda90]` like:
cuda =
    cupy
cuda90 =
    cupy-cuda90
cuda91 =
    cupy-cuda91
cuda92 =
    cupy-cuda92
cuda100 =
    cupy-cuda100
cuda101 =
    cupy-cuda101
dawn =
<<<<<<< HEAD
    dawn4py@git+https://github.com/MeteoSwiss-APN/dawn.git#subdirectory=dawn
=======
    dawn4py@git+https://github.com/MeteoSwiss-APN/dawn.git@0.0.2#subdirectory=dawn
>>>>>>> 8c1d915c
testing =
    tox~=3.14

[options.entry_points]
# CLI entry points to be installed
console_scripts =
    gtpyc = gt4py.cli:gtpyc

[test]
# py.test options when running `python setup.py test`
# addopts = --verbose
extras = True

[tool:pytest]
# Options for py.test:
# Specify command line options as you would do when invoking py.test directly.
norecursedirs =
    dist
    build
    .tox
testpaths = tests

[build_sphinx]
source_dir = docs
build_dir = build/sphinx
warning-is-error = True

[flake8]
# Some sane defaults for the code style checker flake8
max-line-length = 99
exclude =
    .tox
    build
    dist
    .eggs
    docs/conf.py

[tool:isort]
skip_glob =
    *.venv/**
    _local/**
line_length = 99
force_grid_wrap = 0
include_trailing_comma = true
multi_line_output = 3
use_parentheses = true
lines_after_imports = 2
default_section = THIRDPARTY
sections = FUTURE,STDLIB,THIRDPARTY,FIRSTPARTY,LOCALFOLDER
known_first_party = gt4py,__externals__,__gtscript__
known_third_party = attr,black,click,dawn4py,hypothesis,jinja2,numpy,pkg_resources,pybind11,pytest,setuptools,tabulate

[mypy]
follow_imports = silent
ignore_missing_imports = True<|MERGE_RESOLUTION|>--- conflicted
+++ resolved
@@ -47,11 +47,8 @@
     numpy~=1.15
     pybind11~=2.4
     pytest~=5.2
-<<<<<<< HEAD
-=======
     tabulate~=0.8
     click~=7.1
->>>>>>> 8c1d915c
 
 [options.packages.find]
 where = src
@@ -74,11 +71,7 @@
 cuda101 =
     cupy-cuda101
 dawn =
-<<<<<<< HEAD
-    dawn4py@git+https://github.com/MeteoSwiss-APN/dawn.git#subdirectory=dawn
-=======
     dawn4py@git+https://github.com/MeteoSwiss-APN/dawn.git@0.0.2#subdirectory=dawn
->>>>>>> 8c1d915c
 testing =
     tox~=3.14
 
