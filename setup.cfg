--- conflicted
+++ resolved
@@ -45,11 +45,7 @@
     jinja2~=2.10
     numpy~=1.15
     pybind11~=2.4
-<<<<<<< HEAD
-    pytest~=4.3.0
-=======
     pytest~=4.3
->>>>>>> beedcbc0
 
 [options.packages.find]
 where = src
