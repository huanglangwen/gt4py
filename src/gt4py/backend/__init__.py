# -*- coding: utf-8 -*-
#
# GT4Py - GridTools4Py - GridTools for Python
#
# Copyright (c) 2014-2020, ETH Zurich
# All rights reserved.
#
# This file is part the GT4Py project and the GridTools framework.
# GT4Py is free software: you can redistribute it and/or modify it under
# the terms of the GNU General Public License as published by the
# Free Software Foundation, either version 3 of the License, or any later
# version. See the LICENSE.txt file at the top-level directory of this
# distribution for a copy of the license or check <https://www.gnu.org/licenses/>.
#
# SPDX-License-Identifier: GPL-3.0-or-later

# Disable isort to avoid circular imports
# isort: off
from .base import *
from . import python_generator

# isort: on

from .debug_backend import *
from .gt_backends import *
<<<<<<< HEAD
from .new_backends import *
=======
from .numpy_backend import *

>>>>>>> db407777

try:
    import dawn4py

    from .dawn_backends import *
except ImportError:
    pass  # dawn4py not installed

from . import python_generator<|MERGE_RESOLUTION|>--- conflicted
+++ resolved
@@ -23,12 +23,9 @@
 
 from .debug_backend import *
 from .gt_backends import *
-<<<<<<< HEAD
 from .new_backends import *
-=======
 from .numpy_backend import *
 
->>>>>>> db407777
 
 try:
     import dawn4py
