# -*- coding: utf-8 -*-
#
# GT4Py - GridTools4Py - GridTools for Python
#
# Copyright (c) 2014-2020, ETH Zurich
# All rights reserved.
#
# This file is part the GT4Py project and the GridTools framework.
# GT4Py is free software: you can redistribute it and/or modify it under
# the terms of the GNU General Public License as published by the
# Free Software Foundation, either version 3 of the License, or any later
# version. See the LICENSE.txt file at the top-level directory of this
# distribution for a copy of the license or check <https://www.gnu.org/licenses/>.
#
# SPDX-License-Identifier: GPL-3.0-or-later

import abc
import copy
import hashlib
import numbers
import os
import pickle
import sys
import types
from typing import Any, ClassVar, Dict, Optional, Tuple, Type, Mapping, Union, Callable

import jinja2

from gt4py import analysis as gt_analysis
from gt4py import config as gt_config
from gt4py import definitions as gt_definitions
from gt4py import ir as gt_ir
from gt4py import utils as gt_utils
from . import pyext_builder


REGISTRY = gt_utils.Registry()


def from_name(name: str):
    return REGISTRY.get(name, None)


def register(backend_cls: Type["Backend"]):
    assert issubclass(backend_cls, Backend) and backend_cls.name is not None

    if isinstance(backend_cls.name, str):
        return REGISTRY.register(backend_cls.name, backend_cls)

    else:
        raise ValueError(
            "Invalid 'name' attribute ('{name}') in backend class '{cls}'".format(
                name=backend_cls.name, cls=backend_cls
            )
        )


class Backend(abc.ABC):

    #: Backend name: str
    name: ClassVar[str]

    #: Backend-specific options:
    #:  Dict[name: str, info: Dict[str, Any]]]
    #:
    #:  + info:
    #:    - versioning: bool
    #:    - description [optional]: str
    #:
    options: ClassVar[Dict[str, Any]]

    #: Backend-specific storage parametrization: Dict[str, Any]
    #:
    #:  - "alignment": int (in bytes)
    #:  - "device": str ("cpu" | "gpu")
    #:  - "layout_map": Tuple[bool] -> Tuple[Union[int, None]]
    #:  - "is_compatible_layout": StorageLikeInstance -> bool
    #:  - "is_compatible_type": StorageLikeInstance -> bool
    storage_info: ClassVar[Dict[str, Any]]

    #: Language support:  Dict[str, Any]
    #:
    #:  - "computation": str Name of the language in which the compuation is implemented.
    #:  - "bindings": List[str] Names of supported language bindings / wrappers.
    #:    If a high-level language is compatible out-of-the-box, it should not be listed.
    #:
    #:  Languages should be spelled using the official spelling
    #:  but lower case ("python", "fortran", "rust").
    languages: ClassVar[Dict[str, Any]]

    # __impl_opts:
    #   "disable-code-generation": bool
    #   "disable-cache-validation": bool

    @classmethod
    def get_options_id(cls, options: gt_definitions.BuildOptions) -> str:
        filtered_options = copy.deepcopy(options)
        id_names = set(name for name, info in cls.options.items() if info["versioning"])
        non_id_names = set(filtered_options.backend_opts.keys()) - id_names
        for name in non_id_names:
            del filtered_options.backend_opts[name]

        return filtered_options.shashed_id

    @classmethod
    @abc.abstractmethod
    def load(
        cls,
        stencil_id: gt_definitions.StencilID,
        definition_func: types.FunctionType,
        options: gt_definitions.BuildOptions,
    ):
        """
        Load the stencil class from the generated python module.

        Parameters
        ----------

        stencil_id: :py:class:`gt4py.definitions.StencilID`
            The ID of the stencil that was already generated

        definition_func: :py:class:`types.FunctionType`
            The stencil definition function

        options: :py:class`gt4py.definitions.BuildOptions`
            The build options with which the stencil was generated.

        Returns
        -------

        type:
            The generated stencil class after loading through python's import API


        This assumes that :py:meth:`Backend.generate` has been called already on the same stencil.
        The python module therefore already exists and any python extensions have been compiled.
        In case the stencil changed since the last generate call, it will not be rebuilt
        """
        pass

    @classmethod
    @abc.abstractmethod
    def generate(
        cls,
        stencil_id: gt_definitions.StencilID,
        definition_ir: gt_ir.StencilDefinition,
        definition_func: types.FunctionType,
        options: gt_definitions.BuildOptions,
    ):
        """
        Generate the stencil class from GTScript's internal representation.

        Parameters
        ----------

        stencil_id: :py:class:`gt4py.definitions.StencilID`
            The ID of the stencil that should be generated

        definition_ir: :py:class:`gt4py.ir.StencilDefinition`
            The GTScript internal representation of the stencil definition function

        definition_func: :py:class:`types.FunctionType`
            The stencil definition function

        options: :py:class`gt4py.definitions.BuildOptions`
            The backend-specific build options for the generation / extension compilation process

        Returns
        -------

        type:
            The generated stencil class after loading through python's import API

        In case the stencil class for the given ID is found in cache, this method can avoid
        rebuilding it. Rebuilding can however be triggered through the :code:`options` parameter
        if supported by the backend.
        """
        pass


class CLIBackendMixin:
    @classmethod
    @abc.abstractmethod
    def generate_computation(
        cls,
        definition_ir: gt_ir.StencilDefinition,
        options: gt_definitions.BuildOptions,
        *,
        stencil_id: Optional[gt_definitions.StencilID] = None,
        **kwargs,
    ) -> Mapping[str, Union[str, Mapping]]:
        """
        Generate the computation source code in a way agnostic of the way it is going to be used.


        Parameters
        ----------

        definition_ir: :py:class:`gt4py.ir.StencilDefinition`
            The GTScript Stencil IR object from which to generate the stencil source code.

        options: :py:class:`gt4py.definitions.BuildOptions`
            The build options.

        stencil_id: :py:class:`gt4py.definitions.StencilID`, optional
            The stencil if the build caching system is to be used. Note, this will cause
            the source files and code objects inside them to have names which are unpredictable
            for external tools.

        Returns
        -------

        Mapping[str, str | Mapping] of source file names / directories -> contents:
            If a key's value is a string it is interpreted as a file name and the value as the
            source code of that file
            If a key's value is a mapping, it is interpreted as a directory name and it's
            value as a nested file hierarchy to which the same rules are applied recursively.

        Raises
        ------

        NotImplementedError
            If the backend does not support usage outside of JIT compilation / generation.

        Example
        -------

        .. code-block:: python

            def mystencil(...):
                ...

            options = BuildOptions(name="mystencil", ...)
            ir = frontend.generate(mystencil, {}, options)
            stencil_src = backend.generate_computation(ir, options)

            print(stencil_src)

            # this might be output from a fictional backend:
            {
                "mystencil_project": {
                    "src": {
                        "stencil.cpp",
                        "helpers.cpp"
                    },
                    "include": {
                        "stencil.hpp"
                    },
                }
            }

        This can now be automatically be turned into a folder hierarchy that makes sense
        and can be incorporated into an external build system.

        """
        raise NotImplementedError


class BaseBackend(Backend):

    MODULE_GENERATOR_CLASS: ClassVar[Type["BaseModuleGenerator"]]

    @classmethod
    def get_stencil_package_name(cls, stencil_id: gt_definitions.StencilID) -> str:
        components = stencil_id.qualified_name.split(".")
        package_name = ".".join([gt_config.code_settings["root_package_name"]] + components[:-1])
        return package_name

    @classmethod
    def get_stencil_module_name(
        cls, stencil_id: gt_definitions.StencilID, *, qualified: bool = False
    ):
        module_name = "m_{}".format(cls.get_stencil_class_name(stencil_id))
        if qualified:
            module_name = "{}.{}".format(cls.get_stencil_package_name(stencil_id), module_name)
        return module_name

    @classmethod
    def get_stencil_class_name(cls, stencil_id: gt_definitions.StencilID) -> str:
        components = stencil_id.qualified_name.split(".")
        class_name = "{name}__{backend}_{id}".format(
            name=components[-1], backend=gt_utils.slugify(cls.name), id=stencil_id.version
        )
        return class_name

    @classmethod
    def get_base_path(cls) -> str:
        # Initialize cache folder
        cache_root = os.path.join(
            gt_config.cache_settings["root_path"], gt_config.cache_settings["dir_name"]
        )
        if not os.path.exists(cache_root):
            gt_utils.make_dir(cache_root, is_cache=True)

        cpython_id = "py{major}{minor}_{api}".format(
            major=sys.version_info.major, minor=sys.version_info.minor, api=sys.api_version
        )
        base_path = os.path.join(cache_root, cpython_id, gt_utils.slugify(cls.name))
        return base_path

    @classmethod
    def get_stencil_package_path(cls, stencil_id: gt_definitions.StencilID) -> str:
        components = stencil_id.qualified_name.split(".")
        path = os.path.join(cls.get_base_path(), *components[:-1])
        return path

    @classmethod
    def get_stencil_module_path(cls, stencil_id: gt_definitions.StencilID) -> str:
        components = stencil_id.qualified_name.split(".")
        path = os.path.join(
            cls.get_base_path(), *components[:-1], cls.get_stencil_module_name(stencil_id) + ".py"
        )
        return path

    @classmethod
    def get_cache_info_path(cls, stencil_id: gt_definitions.StencilID) -> str:
        path = str(cls.get_stencil_module_path(stencil_id))[:-3] + ".cacheinfo"
        return path

    @classmethod
    def generate_cache_info(
        cls, stencil_id: gt_definitions.StencilID, extra_cache_info: Dict[str, Any]
    ) -> Dict[str, Any]:

        module_file_name = cls.get_stencil_module_path(stencil_id)
        with open(module_file_name, "r") as f:
            source = f.read()
        cache_info = {
            # "gt4py_version": 0.5,
            "backend": cls.name,
            "stencil_name": stencil_id.qualified_name,
            "stencil_version": stencil_id.version,
            "module_shash": gt_utils.shash(source),
            **extra_cache_info,
        }

        return cache_info

    @classmethod
    def update_cache(
        cls, stencil_id: gt_definitions.StencilID, extra_cache_info: Dict[str, Any]
    ) -> None:

        cache_info = cls.generate_cache_info(stencil_id, extra_cache_info)
        cache_file_name = cls.get_cache_info_path(stencil_id)
        os.makedirs(os.path.dirname(cache_file_name), exist_ok=True)
        with open(cache_file_name, "wb") as f:
            pickle.dump(cache_info, f)

    @classmethod
    def validate_cache_info(
        cls,
        stencil_id: gt_definitions.StencilID,
        cache_info: Dict[str, Any],
        *,
        validate_hash: bool = True,
    ) -> bool:

        result = True
        try:
            cache_info_as_ns = types.SimpleNamespace(**cache_info)

            module_file_name = cls.get_stencil_module_path(stencil_id)
            with open(module_file_name, "r") as f:
                source = f.read()
            module_shash = gt_utils.shash(source)

            if validate_hash:
                result = (
                    cache_info_as_ns.backend == cls.name
                    and cache_info_as_ns.stencil_name == stencil_id.qualified_name
                    and cache_info_as_ns.stencil_version == stencil_id.version
                    and cache_info_as_ns.module_shash == module_shash
                )

        except Exception:
            result = False

        return result

    @classmethod
    def check_cache(
        cls, stencil_id: gt_definitions.StencilID, *, validate_hash: bool = True
    ) -> bool:
        try:
            cache_file_name = cls.get_cache_info_path(stencil_id)
            with open(cache_file_name, "rb") as f:
                cache_info = pickle.load(f)
            assert isinstance(cache_info, dict)
            result = cls.validate_cache_info(stencil_id, cache_info, validate_hash=validate_hash)

        except Exception:
            result = False

        return result

    @classmethod
    def _check_options(cls, options: gt_definitions.BuildOptions) -> None:
        assert cls.options is not None
        unknown_options = set(options.backend_opts.keys()) - set(cls.options.keys())
        if unknown_options:
            raise ValueError("Unknown backend options: '{}'".format(unknown_options))

    @classmethod
    def _load(cls, stencil_id: gt_definitions.StencilID, definition_func: types.FunctionType):
        stencil_class_name = cls.get_stencil_class_name(stencil_id)
        file_name = cls.get_stencil_module_path(stencil_id)
        stencil_module = gt_utils.make_module_from_file(stencil_class_name, file_name)
        stencil_class = getattr(stencil_module, stencil_class_name)
        stencil_class.__module__ = cls.get_stencil_module_name(stencil_id, qualified=True)
        stencil_class._gt_id_ = stencil_id.version
        stencil_class.definition_func = staticmethod(definition_func)

        return stencil_class

    @classmethod
    def load(
        cls,
        stencil_id: gt_definitions.StencilID,
        definition_func: types.FunctionType,
        options: gt_definitions.BuildOptions,
    ):
        stencil_class = None
        if stencil_id is not None:
            cls._check_options(options)
            validate_hash = not options._impl_opts.get("disable-cache-validation", False)
            if cls.check_cache(stencil_id, validate_hash=validate_hash):
                stencil_class = cls._load(stencil_id, definition_func)

        return stencil_class

    @classmethod
    def _generate_module(
        cls,
        stencil_id: gt_definitions.StencilID,
        definition_ir: gt_ir.StencilDefinition,
        definition_func: types.FunctionType,
        options: gt_definitions.BuildOptions,
        *,
        extra_cache_info: Optional[Dict[str, Any]] = None,
        **kwargs,
    ):
        file_name = cls.get_stencil_module_path(stencil_id)
        module_source = cls._generate_module_source(
            definition_ir, options, stencil_id=stencil_id, **kwargs
        )

        if not options._impl_opts.get("disable-code-generation", False):
            os.makedirs(os.path.dirname(file_name), exist_ok=True)
            with open(file_name, "w") as f:
                f.write(module_source)
            extra_cache_info = extra_cache_info or {}
            cls.update_cache(stencil_id, extra_cache_info)

        return cls._load(stencil_id, definition_func)

    @classmethod
    def _generate_module_source(
        cls,
        definition_ir: gt_ir.StencilDefinition,
        options: gt_definitions.BuildOptions,
        *,
        stencil_id: Optional[gt_definitions.StencilID] = None,
        **kwargs,
    ):
        """Generate the module source code with or without stencil id."""
        # Mypy does not recognize generated constructor of StencilID
        stencil_id = stencil_id or gt_definitions.StencilID(options.name, "")  # type: ignore
        source = cls.MODULE_GENERATOR_CLASS(cls)(stencil_id, definition_ir, options, **kwargs)
        return source

    @classmethod
    def _naive_file_name(cls, options):
        return f"{options.name}.py"

    @classmethod
    def generate(
        cls,
        stencil_id: gt_definitions.StencilID,
        definition_ir: gt_ir.StencilDefinition,
        definition_func: types.FunctionType,
        options: gt_definitions.BuildOptions,
    ):
        cls._check_options(options)
        return cls._generate_module(stencil_id, definition_ir, definition_func, options)


class PurePythonBackendCLIMixin(CLIBackendMixin):
    """Mixin for CLI support for backends deriving from BaseBackend."""

    _naive_file_name: Callable[[gt_definitions.BuildOptions], str]
    _generate_module_source: Callable

    @classmethod
    def generate_computation(
        cls,
        definition_ir: gt_ir.StencilDefinition,
        options: gt_definitions.BuildOptions,
        *,
        stencil_id: Optional[gt_definitions.StencilID] = None,
        **kwargs,
    ):
        """
        Generate the computation source code in a way agnostic of the way it is going to be used.
        """
        file_name = cls._naive_file_name(options)
        source = cls._generate_module_source(
            definition_ir, options, stencil_id=stencil_id, **kwargs
        )
        return {file_name: source}


class BasePyExtBackend(BaseBackend):
    @classmethod
    def get_pyext_module_name(
        cls, stencil_id: gt_definitions.StencilID, *, qualified=False
    ) -> str:
        module_name = cls.get_stencil_module_name(stencil_id, qualified=qualified) + "_pyext"
        return module_name

    @classmethod
    def get_pyext_class_name(cls, stencil_id: gt_definitions.StencilID) -> str:
        module_name = cls.get_stencil_class_name(stencil_id) + "_pyext"
        return module_name

    @classmethod
    def get_pyext_build_path(cls, stencil_id: gt_definitions.StencilID) -> str:
        path = os.path.join(
            cls.get_stencil_package_path(stencil_id),
            cls.get_pyext_module_name(stencil_id) + "_BUILD",
        )

        return path

    @classmethod
    def generate_cache_info(
        cls, stencil_id: gt_definitions.StencilID, extra_cache_info: Dict[str, Any]
    ) -> Dict[str, Any]:
        cache_info = super(BasePyExtBackend, cls).generate_cache_info(stencil_id, {})

        cache_info["pyext_file_path"] = extra_cache_info["pyext_file_path"]
        cache_info["pyext_md5"] = hashlib.md5(
            open(cache_info["pyext_file_path"], "rb").read()
        ).hexdigest()

        return cache_info

    @classmethod
    def validate_cache_info(
        cls,
        stencil_id: gt_definitions.StencilID,
        cache_info: Dict[str, Any],
        *,
        validate_hash: bool = True,
    ) -> bool:
        result = True
        try:
            assert super(BasePyExtBackend, cls).validate_cache_info(
                stencil_id, cache_info, validate_hash=validate_hash
            )
            pyext_md5 = hashlib.md5(open(cache_info["pyext_file_path"], "rb").read()).hexdigest()
            if validate_hash:
                result = pyext_md5 == cache_info["pyext_md5"]

        except Exception:
            result = False

        return result

    @classmethod
    def build_extension_module(
        cls,
        stencil_id: gt_definitions.StencilID,
        pyext_sources: Dict[str, str],
        pyext_build_opts: Dict[str, str],
        *,
        uses_cuda: bool = False,
    ) -> Tuple[str, str]:

        # Build extension module
        pyext_build_path = os.path.relpath(cls.get_pyext_build_path(stencil_id))
        os.makedirs(pyext_build_path, exist_ok=True)
        sources = []
        for key, source in pyext_sources.items():
            src_file_name = os.path.join(pyext_build_path, key)
            src_ext = src_file_name.split(".")[-1]
            if src_ext not in ["h", "hpp"]:
                sources.append(src_file_name)

            if source is not gt_utils.NOTHING:
                with open(src_file_name, "w") as f:
                    f.write(source)

        pyext_target_path = cls.get_stencil_package_path(stencil_id)
        qualified_pyext_name = cls.get_pyext_module_name(stencil_id, qualified=True)

        if uses_cuda:
            module_name, file_path = pyext_builder.build_pybind_cuda_ext(
                qualified_pyext_name,
                sources=sources,
                build_path=pyext_build_path,
                target_path=pyext_target_path,
                **pyext_build_opts,
            )
        else:
            module_name, file_path = pyext_builder.build_pybind_ext(
                qualified_pyext_name,
                sources=sources,
                build_path=pyext_build_path,
                target_path=pyext_target_path,
                **pyext_build_opts,
            )
        assert module_name == qualified_pyext_name

        return module_name, file_path

    @classmethod
    @abc.abstractmethod
    def generate(
        cls,
        stencil_id: gt_definitions.StencilID,
        definition_ir: gt_ir.StencilDefinition,
        definition_func: types.FunctionType,
        options: gt_definitions.BuildOptions,
    ):
        pass


class BaseModuleGenerator(abc.ABC):

    SOURCE_LINE_LENGTH = 120
    TEMPLATE_INDENT_SIZE = 4
    DOMAIN_ARG_NAME = "_domain_"
    ORIGIN_ARG_NAME = "_origin_"
    SPLITTERS_NAME = "_splitters_"

    TEMPLATE_PATH = os.path.join(os.path.dirname(__file__), "templates", "stencil_module.py.in")

    def __init__(self, backend_class: Type[Backend]):
        assert issubclass(backend_class, BaseBackend)
        self.backend_class = backend_class
        self.options: gt_definitions.BuildOptions
        self.stencil_id: gt_definitions.StencilID
        self.definition_ir: gt_ir.StencilDefinition
        with open(self.TEMPLATE_PATH, "r") as f:
            self.template = jinja2.Template(f.read())

<<<<<<< HEAD
        self.implementation_ir = None
        self.module_info = None
        self.numpy_module = "numpy"
=======
        self.implementation_ir: gt_ir.StencilImplementation
        self.module_info: Dict[str, Any]
>>>>>>> e656fbc1

    def __call__(
        self,
        stencil_id: gt_definitions.StencilID,
        definition_ir: gt_ir.StencilDefinition,
        options: gt_definitions.BuildOptions,
        module_info: Optional[Dict[str, Any]] = None,
        **kwargs,
    ) -> str:

        self.options = options
        self.stencil_id = stencil_id
        self.definition_ir = definition_ir
        self.implementation_ir = kwargs.get("implementation_ir", None)

        if module_info is None:
            # If a `module_info dict` is not explicitly provided by a subclass, it will be
            # generated from a `implementation_ir` object. If this is also not provided, the
            # internal analysis pipeline would be used as a fallback to generate both
            if self.implementation_ir is None:
                self.implementation_ir = self._generate_implementation_ir()
            self.module_info = self._generate_module_info()
        else:
            self.module_info = module_info

        module_info = self.module_info
        stencil_signature = self.generate_signature()
        imports = self.generate_imports()
        module_members = self.generate_module_members()
        class_members = self.generate_class_members()
        implementation = self.generate_implementation()
        pre_run = self.generate_pre_run()
        post_run = self.generate_post_run()

        module_source = self.template.render(
            imports=imports,
            module_members=module_members,
            class_name=self.stencil_class_name,
            class_members=class_members,
            docstring=module_info["docstring"],
            gt_backend=self.backend_name,
            gt_source=module_info["sources"],
            gt_domain_info=module_info["domain_info"],
            gt_field_info=repr(module_info["field_info"]),
            gt_parameter_info=repr(module_info["parameter_info"]),
            gt_constants=module_info["gt_constants"],
            gt_options=module_info["gt_options"],
            stencil_signature=stencil_signature,
            field_names=module_info["field_info"].keys(),
            param_names=module_info["parameter_info"].keys(),
            pre_run=pre_run,
            post_run=post_run,
            numpy_module=self.numpy_module,
            implementation=implementation,
        )
        module_source = gt_utils.text.format_source(
            module_source, line_length=self.SOURCE_LINE_LENGTH
        )

        return module_source

    @property
    def backend_name(self) -> str:
        return self.backend_class.name

    @property
    def stencil_class_name(self) -> str:
        return self.backend_class.get_stencil_class_name(self.stencil_id)

    def _generate_implementation_ir(self) -> gt_ir.StencilImplementation:
        implementation_ir = gt_analysis.transform(self.definition_ir, self.options)
        return implementation_ir

    def _generate_module_info(self) -> Dict[str, Any]:
        info: Dict[str, Any] = {}
        implementation_ir = self.implementation_ir

        if self.definition_ir.sources is not None:
            info["sources"].update(
                {
                    key: gt_utils.text.format_source(value, line_length=self.SOURCE_LINE_LENGTH)
                    for key, value in self.definition_ir.sources
                }
            )
        else:
            info["sources"] = {}

        info["docstring"] = implementation_ir.docstring

        parallel_axes = implementation_ir.domain.parallel_axes or []
        sequential_axis = implementation_ir.domain.sequential_axis.name
        info["domain_info"] = repr(
            gt_definitions.DomainInfo(
                parallel_axes=tuple(ax.name for ax in parallel_axes),
                sequential_axis=sequential_axis,
                ndims=len(parallel_axes) + (1 if sequential_axis else 0),
            )
        )

        field_info: Dict[str, Optional[gt_definitions.FieldInfo]] = {}
        info["field_info"] = field_info
        parameter_info: Dict[str, Optional[gt_definitions.ParameterInfo]] = {}
        info["parameter_info"] = parameter_info

        # Collect access type per field
        out_fields = set()
        for ms in implementation_ir.multi_stages:
            for sg in ms.groups:
                for st in sg.stages:
                    for acc in st.accessors:
                        if (
                            isinstance(acc, gt_ir.FieldAccessor)
                            and acc.intent == gt_ir.AccessIntent.READ_WRITE
                        ):
                            out_fields.add(acc.symbol)

        for arg in implementation_ir.api_signature:
            if arg.name in implementation_ir.fields:
                access = (
                    gt_definitions.AccessKind.READ_WRITE
                    if arg.name in out_fields
                    else gt_definitions.AccessKind.READ_ONLY
                )
                if arg.name not in implementation_ir.unreferenced:
                    field_info[arg.name] = gt_definitions.FieldInfo(
                        access=access,
                        dtype=implementation_ir.fields[arg.name].data_type.dtype,
                        boundary=implementation_ir.fields_extents[arg.name].to_boundary(),
                    )
                else:
                    field_info[arg.name] = None
            else:
                if arg.name not in implementation_ir.unreferenced:
                    parameter_info[arg.name] = gt_definitions.ParameterInfo(
                        dtype=implementation_ir.parameters[arg.name].data_type.dtype
                    )
                else:
                    parameter_info[arg.name] = None

        if implementation_ir.externals:
            info["gt_constants"] = {
                name: repr(value)
                for name, value in implementation_ir.externals.items()
                if isinstance(value, numbers.Number)
            }
        else:
            info["gt_constants"] = {}

        info["gt_options"] = {
            key: value
            for key, value in self.options.as_dict().items()
            if key not in ["build_info"]
        }

        info["unreferenced"] = self.implementation_ir.unreferenced

        return info

    def generate_imports(self) -> str:
        source = ""
        return source

    def generate_module_members(self) -> str:
        source = ""
        return source

    def generate_class_members(self) -> str:
        source = ""
        return source

    def generate_signature(self) -> str:
        args = []
        keyword_args = ["*"]
        for arg in self.definition_ir.api_signature:
            if arg.is_keyword:
                if arg.default is not gt_ir.Empty:
                    keyword_args.append(
                        "{name}={default}".format(name=arg.name, default=arg.default)
                    )
                else:
                    keyword_args.append(arg.name)
            else:
                if arg.default is not gt_ir.Empty:
                    args.append("{name}={default}".format(name=arg.name, default=arg.default))
                else:
                    args.append(arg.name)

        if len(keyword_args) > 1:
            args.extend(keyword_args)
        signature = ", ".join(args)

        return signature

    def generate_pre_run(self) -> str:
        source = ""
        return source

    def generate_post_run(self) -> str:
        source = ""
        return source

    @abc.abstractmethod
    def generate_implementation(self) -> str:
        pass


class PyExtModuleGenerator(BaseModuleGenerator):
    def __init__(self, backend_class: Type[Backend]):
        super().__init__(backend_class)
        self.pyext_module_name = None
        self.pyext_file_path = None

    def __call__(
        self,
        stencil_id: gt_definitions.StencilID,
        definition_ir: gt_ir.StencilDefinition,
        options: gt_definitions.BuildOptions,
        module_info: Optional[Dict[str, Any]] = None,
        **kwargs,
    ) -> str:

        self.pyext_module_name = kwargs["pyext_module_name"]
        self.pyext_file_path = kwargs["pyext_file_path"]
        return super().__call__(stencil_id, definition_ir, options, module_info, **kwargs)

    def generate_imports(self) -> str:
        source = """
from gt4py import utils as gt_utils

pyext_module = gt_utils.make_module_from_file(
    "{pyext_module_name}", "{pyext_file_path}", public_import=True
)""".format(
            pyext_module_name=self.pyext_module_name, pyext_file_path=self.pyext_file_path
        )

        return source

    def generate_implementation(self) -> str:
        sources = gt_utils.text.TextBlock(indent_size=BaseModuleGenerator.TEMPLATE_INDENT_SIZE)

        args = []
        api_fields = set(field.name for field in self.definition_ir.api_fields)
        for arg in self.definition_ir.api_signature:
            if arg.name not in self.module_info["unreferenced"]:
                args.append(arg.name)
                if arg.name in api_fields:
                    args.append("list(_origin_['{}'])".format(arg.name))

        source = """
# Load or generate a GTComputation object for the current domain size
pyext_module.run_computation(list(_domain_), {run_args}, exec_info)
""".format(
            run_args=", ".join(args)
        )
        sources.extend(source.splitlines())

        return sources.text


class CUDAPyExtModuleGenerator(PyExtModuleGenerator):
    def generate_imports(self) -> str:
        source = (
            """
import cupy
"""
            + super().generate_imports()
        )
        return source

    def generate_implementation(self) -> str:
        source = (
            super().generate_implementation()
            + """
cupy.cuda.Device(0).synchronize()
"""
        )
        return source<|MERGE_RESOLUTION|>--- conflicted
+++ resolved
@@ -645,14 +645,9 @@
         with open(self.TEMPLATE_PATH, "r") as f:
             self.template = jinja2.Template(f.read())
 
-<<<<<<< HEAD
-        self.implementation_ir = None
-        self.module_info = None
-        self.numpy_module = "numpy"
-=======
         self.implementation_ir: gt_ir.StencilImplementation
         self.module_info: Dict[str, Any]
->>>>>>> e656fbc1
+        self.numpy_module = "numpy"
 
     def __call__(
         self,
