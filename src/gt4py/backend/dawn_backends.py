# -*- coding: utf-8 -*-
#
# GT4Py - GridTools4Py - GridTools for Python
#
# Copyright (c) 2014-2019, ETH Zurich
# All rights reserved.
#
# This file is part the GT4Py project and the GridTools framework.
# GT4Py is free software: you can redistribute it and/or modify it under
# the terms of the GNU General Public License as published by the
# Free Software Foundation, either version 3 of the License, or any later
# version. See the LICENSE.txt file at the top-level directory of this
# distribution for a copy of the license or check <https://www.gnu.org/licenses/>.
#
# SPDX-License-Identifier: GPL-3.0-or-later

import abc
import collections
import copy
import enum
import inspect
import jinja2
import numbers
import os
import types
from typing import Any, List, Dict

import dawn4py
from dawn4py.serialization import SIR
from dawn4py.serialization import utils as sir_utils

from gt4py import backend as gt_backend
from gt4py import definitions as gt_definitions
from gt4py import ir as gt_ir
from gt4py import utils as gt_utils
from gt4py.utils import text as gt_text
from . import pyext_builder

DOMAIN_AXES = gt_definitions.CartesianSpace.names


def _enum_dict(enum):
    return {k: v for k, v in enum.__dict__.items() if not k.startswith("__") and not k == "name"}


DAWN_PASS_GROUPS = _enum_dict(dawn4py.PassGroup)
DAWN_CODEGEN_BACKENDS = _enum_dict(dawn4py.CodeGenBackend)


class FieldInfoCollector(gt_ir.IRNodeVisitor):
    @classmethod
    def apply(cls, definition_ir):
        return cls()(definition_ir)

    def __call__(self, definition_ir):
        self.field_info = collections.OrderedDict()
<<<<<<< HEAD
        self.visit(definition_ir, compute_extent=gt_definitions.Extent.zeros(), in_write=False)

=======
        self.visit(definition_ir, write_field="")
>>>>>>> 894ae416
        return self.field_info

    def visit_FieldDecl(self, node: gt_ir.FieldDecl, **kwargs):
        # NOTE Add unstructured support here
        field_dimensions = sir_utils.make_field_dimensions_cartesian(
            [1 if ax in node.axes else 0 for ax in DOMAIN_AXES]
        )
<<<<<<< HEAD
        is_temporary = not node.is_api
        self.field_info[node.name] = dict(
            field_decl=sir_utils.make_field(
                name=node.name, dimensions=field_dimensions, is_temporary=is_temporary
            ),
            access=None,
            extent=gt_definitions.Extent.zeros(),
=======
        self.field_info[node.name] = dict(
            field_decl=sir_utils.make_field(
                name=node.name, dimensions=field_dimensions, is_temporary=not node.is_api
            ),
            access=None,
            extent=gt_definitions.Extent.zeros(),
            inputs=set(),
>>>>>>> 894ae416
        )

    def visit_FieldRef(self, node: gt_ir.FieldRef, **kwargs):
        field_name = node.name
<<<<<<< HEAD
        if kwargs["in_write"]:
            self.field_info[field_name]["access"] = gt_definitions.AccessKind.READ_WRITE
        elif self.field_info[field_name]["access"] is None:
            self.field_info[field_name]["access"] = gt_definitions.AccessKind.READ_ONLY

        offset = tuple(node.offset.values())
        extent = gt_definitions.Extent(
            [(offset[0], offset[0]), (offset[1], offset[1]), (0, 0)]
        )  # exclude sequential axis

        kwargs["compute_extent"] |= extent
        accumulated_extent = kwargs["compute_extent"] + extent
        self.field_info[field_name]["extent"] |= accumulated_extent

    def visit_Assign(self, node: gt_ir.Assign, **kwargs):
        kwargs["in_write"] = True
        self.visit(node.target, **kwargs)
        kwargs["in_write"] = False
=======
        if len(kwargs["write_field"]) < 1:
            self.field_info[field_name]["access"] = gt_definitions.AccessKind.READ_WRITE
        elif self.field_info[field_name]["access"] is None:
            self.field_info[field_name]["access"] = gt_definitions.AccessKind.READ_ONLY
            if kwargs["write_field"] in self.field_info:
                self.field_info[kwargs["write_field"]]["inputs"].add(field_name)

        offset = tuple(node.offset.values())
        self.field_info[field_name]["extent"] |= gt_definitions.Extent(
            [(offset[0], offset[0]), (offset[1], offset[1]), (0, 0)]
        )  # exclude sequential axis

    def visit_Assign(self, node: gt_ir.Assign, **kwargs):
        kwargs["write_field"] = ""
        self.visit(node.target, **kwargs)
        kwargs["write_field"] = node.target.name
>>>>>>> 894ae416
        self.visit(node.value, **kwargs)


class SIRConverter(gt_ir.IRNodeVisitor):
    OP_TO_CPP = gt_backend.GTPyExtGenerator.OP_TO_CPP

    @classmethod
    def apply(cls, definition_ir):
        return cls()(definition_ir)

    def __call__(self, definition_ir):
        return self.visit(definition_ir)

    def _make_global_variables(self, parameters: list, externals: dict):
        global_variables = SIR.GlobalVariableMap()

        for param in parameters:
            global_variables.map[param.name].is_constexpr = False
            if param.data_type in [gt_ir.DataType.BOOL]:
                global_variables.map[param.name].boolean_value = param.init or False
            elif param.data_type in [
                gt_ir.DataType.INT8,
                gt_ir.DataType.INT16,
                gt_ir.DataType.INT32,
                gt_ir.DataType.INT64,
            ]:
                global_variables.map[param.name].integer_value = param.init or 0
            elif param.data_type in [gt_ir.DataType.FLOAT32, gt_ir.DataType.FLOAT64]:
                global_variables.map[param.name].double_value = param.init or 0.0

        return global_variables

    def _make_operator(self, op: enum.Enum):
        return self.OP_TO_CPP.get(op, op.python_symbol)

<<<<<<< HEAD
    def _make_pow_expr(self, left, right):
        exponent = right.value
        if exponent == "0":
            return sir_utils.make_literal_access_expr("1", type=SIR.BuiltinType.Integer)
        elif exponent == "1":
            return sir_utils.make_unary_operator("+", left)
        elif exponent == "2":
            return sir_utils.make_binary_operator(left, "*", left)
        elif exponent == "3":
            return sir_utils.make_binary_operator(
                left, "*", sir_utils.make_binary_operator(left, "*", left)
            )
        else:
            return sir_utils.make_fun_call_expr("gridtools::dawn::math::pow", [left, right])
=======
    def _update_field_extents(self, field_info: Dict[str, Any]):
        out_fields = [
            field
            for field in field_info.values()
            if field["access"] == gt_definitions.AccessKind.READ_WRITE
        ]

        compute_extent = gt_definitions.Extent.zeros()
        for i in range(len(out_fields) - 1, -1, -1):
            out_field = out_fields[i]
            compute_extent |= out_field["extent"]
            for input in out_field["inputs"]:
                in_field = field_info[input]
                accumulated_extent = compute_extent + in_field["extent"]
                in_field["extent"] |= accumulated_extent
>>>>>>> 894ae416

    def visit_BuiltinLiteral(self, node: gt_ir.BuiltinLiteral):
        if node.value == gt_ir.Builtin.TRUE:
            source = "true"
        elif node.value == gt_ir.Builtin.FALSE:
            source = "false"
        else:  # Builtin.NONE
            source = "nullptr"
        return sir_utils.make_literal_access_expr(source, type=SIR.BuiltinType.Boolean)

    def visit_ScalarLiteral(self, node: gt_ir.ScalarLiteral, **kwargs):
        assert node.data_type != gt_ir.DataType.INVALID
        if node.data_type in (gt_ir.DataType.AUTO, gt_ir.DataType.DEFAULT):
            sir_type = SIR.BuiltinType.type_id = SIR.BuiltinType.Auto
        elif node.data_type in (
            gt_ir.DataType.INT8,
            gt_ir.DataType.INT16,
            gt_ir.DataType.INT32,
            gt_ir.DataType.INT64,
        ):
            sir_type = SIR.BuiltinType.Integer
        elif node.data_type in (gt_ir.DataType.FLOAT32, gt_ir.DataType.FLOAT64):
            sir_type = SIR.BuiltinType.Float
        else:
            assert False, "Unrecognized data type"
        return sir_utils.make_literal_access_expr(value=repr(node.value), type=sir_type)

    def visit_VarRef(self, node: gt_ir.VarRef, **kwargs):
        return sir_utils.make_var_access_expr(name=node.name, is_external=True)

    def visit_FieldRef(self, node: gt_ir.FieldRef, **kwargs):
        offset = [node.offset[ax] if ax in node.offset else 0 for ax in DOMAIN_AXES]
        return sir_utils.make_field_access_expr(name=node.name, offset=offset)

    def visit_UnaryOpExpr(self, node: gt_ir.UnaryOpExpr, **kwargs):
        op = self._make_operator(node.op)
        operand = self.visit(node.arg)
        return sir_utils.make_unary_operator(op, operand)

    def visit_BinOpExpr(self, node: gt_ir.BinOpExpr, **kwargs):
        left = self.visit(node.lhs)
        right = self.visit(node.rhs)
        if node.op.python_symbol == "**":
<<<<<<< HEAD
            sir = self._make_pow_expr(left, right)
=======
            sir = sir_utils.make_fun_call_expr("gridtools::dawn::math::pow", [left, right])
>>>>>>> 894ae416
        else:
            op = self._make_operator(node.op)
            sir = sir_utils.make_binary_operator(left, op, right)
        return sir

    def visit_TernaryOpExpr(self, node: gt_ir.TernaryOpExpr, **kwargs):
        cond = self.visit(node.condition)
        left = self.visit(node.then_expr)
        right = self.visit(node.else_expr)
        return sir_utils.make_ternary_operator(cond, left, right)

    def visit_BlockStmt(self, node: gt_ir.BlockStmt, *, make_block=True, **kwargs):
        stmts = [self.visit(stmt) for stmt in node.stmts if not isinstance(stmt, gt_ir.FieldDecl)]
        if make_block:
            stmts = sir_utils.make_block_stmt(stmts)
        return stmts

    def visit_Assign(self, node: gt_ir.Assign, **kwargs):
        left = self.visit(node.target)
        right = self.visit(node.value)
        stmt = sir_utils.make_assignment_stmt(left, right, "=")
        return stmt

    def visit_AugAssign(self, node: gt_ir.AugAssign):
        bin_op = gt_ir.BinOpExpr(lhs=node.target, op=node.op, rhs=node.value)
        assign = gt_ir.Assign(target=node.target, value=bin_op)
        return self.visit(assign)

    def visit_If(self, node: gt_ir.If, **kwargs):
        cond = sir_utils.make_expr_stmt(self.visit(node.condition))
        then_part = self.visit(node.main_body)
        else_part = self.visit(node.else_body)
        stmt = sir_utils.make_if_stmt(cond, then_part, else_part)
        return stmt

    def visit_AxisBound(self, node: gt_ir.AxisBound, **kwargs):
        assert isinstance(node.level, gt_ir.LevelMarker)
        level = SIR.Interval.Start if node.level == gt_ir.LevelMarker.START else SIR.Interval.End
        offset = node.offset
        return level, offset

    def visit_AxisInterval(self, node: gt_ir.AxisInterval, **kwargs):
        lower_level, lower_offset = self.visit(node.start)
        upper_level, upper_offset = self.visit(node.end)
        return sir_utils.make_interval(lower_level, upper_level, lower_offset, upper_offset)

    def visit_ComputationBlock(self, node: gt_ir.ComputationBlock, **kwargs):
        interval = self.visit(node.interval)
        body_ast = sir_utils.make_ast(self.visit(node.body, make_block=False))

        loop_order = (
            SIR.VerticalRegion.Backward
            if node.iteration_order == gt_ir.IterationOrder.BACKWARD
            else SIR.VerticalRegion.Forward
        )

        vertical_region_stmt = sir_utils.make_vertical_region_decl_stmt(
            body_ast, interval, loop_order
        )

        return vertical_region_stmt

    def visit_StencilDefinition(self, node: gt_ir.StencilDefinition, **kwargs):
        stencils = []
        functions = []
        global_variables = self._make_global_variables(node.parameters, node.externals)

        field_info = FieldInfoCollector.apply(node)
<<<<<<< HEAD
        fields = [field_info[field_name]["field_decl"] for field_name in field_info]
        # out_fields = [
        #     field
        #     for field in fields
        #     if not field.is_temporary
        #     and field_info[field.name].access == gt_definitions.AccessKind.READ_WRITE
        # ]
=======
        self._update_field_extents(field_info)
        fields = [field_info[field_name]["field_decl"] for field_name in field_info]
>>>>>>> 894ae416

        stencil_ast = sir_utils.make_ast(
            [self.visit(computation) for computation in node.computations]
        )

        name = node.name.split(".")[-1]
        stencils.append(sir_utils.make_stencil(name=name, ast=stencil_ast, fields=fields))

        sir = sir_utils.make_sir(
            filename="<gt4py>",
            grid_type=SIR.GridType.Value("Cartesian"),
            stencils=stencils,
            functions=functions,
            global_variables=global_variables,
        )
        return sir, field_info

<<<<<<< HEAD
=======

_DAWN_BASE_OPTIONS = {
    "add_profile_info": {"versioning": True},
    "clean": {"versioning": False},
    "debug_mode": {"versioning": True},
    "dump_sir": {"versioning": False},
    "verbose": {"versioning": False},
    "no_opt": {"versioning": False},
}
>>>>>>> 894ae416

_DAWN_BASE_OPTIONS = {
    "add_profile_info": {"versioning": True},
    "clean": {"versioning": False},
    "debug_mode": {"versioning": True},
    "dump_sir": {"versioning": False},
    "verbose": {"versioning": False},
    "no_opt": {"versioning": False},
}

<<<<<<< HEAD

=======
>>>>>>> 894ae416
_DAWN_TOOLCHAIN_OPTIONS = {}
for name in dir(dawn4py.CodeGenOptions) + dir(dawn4py.OptimizerOptions):
    if (
        name.startswith("print")
        or name.startswith("dump")
        or name.startswith("report")
        or name.startswith("serialize")
        or name.startswith("deserialize")
    ):
        _DAWN_TOOLCHAIN_OPTIONS[name] = {"versioning": False}
    elif not name.startswith("_") and name != "backend":
        _DAWN_TOOLCHAIN_OPTIONS[name] = {"versioning": True}


_DAWN_BACKEND_OPTIONS = {**_DAWN_BASE_OPTIONS, **_DAWN_TOOLCHAIN_OPTIONS}


class DawnPyModuleGenerator(gt_backend.PyExtModuleGenerator):
    def __init__(self, backend_class):
        super().__init__(backend_class)

    @classmethod
    def _generate_module_info(cls, definition_ir, options, field_info) -> Dict[str, Any]:
        info = {}
        if definition_ir.sources is not None:
            info["sources"].update(
                {
                    key: gt_utils.text.format_source(value, line_length=100)
                    for key, value in definition_ir.sources
                }
            )
        else:
            info["sources"] = {}

        parallel_axes = definition_ir.domain.parallel_axes or []
        sequential_axis = definition_ir.domain.sequential_axis.name
        domain_info = gt_definitions.DomainInfo(
            parallel_axes=tuple(ax.name for ax in parallel_axes),
            sequential_axis=sequential_axis,
            ndims=len(parallel_axes) + (1 if sequential_axis else 0),
        )
        info["domain_info"] = repr(domain_info)

        info["docstring"] = definition_ir.docstring
        info["field_info"] = {}
        info["parameter_info"] = {}
        info["unreferenced"] = []

        fields = {item.name: item for item in definition_ir.api_fields}
        parameters = {item.name: item for item in definition_ir.parameters}

        for arg in definition_ir.api_signature:
            if arg.name in fields:
                access = field_info[arg.name]["access"]
                if access is None:
                    access = gt_definitions.AccessKind.READ_ONLY
                    info["unreferenced"].append(arg.name)
                extent = field_info[arg.name]["extent"]
                boundary = gt_definitions.Boundary([(-pair[0], pair[1]) for pair in extent])
                info["field_info"][arg.name] = gt_definitions.FieldInfo(
                    access=access, dtype=fields[arg.name].data_type.dtype, boundary=boundary
                )
            else:
                info["parameter_info"][arg.name] = gt_definitions.ParameterInfo(
                    dtype=parameters[arg.name].data_type.dtype
                )

        if definition_ir.externals:
            info["gt_constants"] = {
                name: repr(value)
                for name, value in definition_ir.externals.items()
                if isinstance(value, numbers.Number)
            }
        else:
            info["gt_constants"] = {}

        info["gt_options"] = {
            key: value for key, value in options.as_dict().items() if key not in ["build_info"]
        }

        return info

    def generate_implementation(self):
        sources = gt_text.TextBlock(
            indent_size=gt_backend.BaseModuleGenerator.TEMPLATE_INDENT_SIZE
        )

        args = []
        empty_checks = []
        none_checks = []

        # Other backends allow None to be passed to unreferenced fields or scalars.
        # Dawn backends do not check for null values passed to parameters, so the
        # None values must be replaced with defaults for the unreferenced parameters,
        # (0,0,0) for the origins, np.empty for fields, and zero for scalars.

        field_info = self.module_info["field_info"]
        unreferenced = self.module_info["unreferenced"]

        for arg in self.definition_ir.api_signature:
            args.append(arg.name)
            if arg.name in field_info:
                if arg.name in unreferenced:
                    ndims = len(field_info[arg.name].boundary)
                    zeros = ", ".join(["0"] * ndims)
                    args.append("[{}]".format(zeros))
                    empty_checks.append(
                        f"{arg.name} = np.empty(({zeros})) if {arg.name} is None else {arg.name}"
                    )
                else:
                    args.append("list(_origin_['{}'])".format(arg.name))
            elif arg.name in self.definition_ir.parameters and arg.default is None:
                none_checks.append(f"{arg.name} = 0 if {arg.name} is None else {arg.name}")

        source = """
# Load or generate a Dawn Computation object for the current domain size
{empty_checks}
{none_checks}
pyext_module.run_computation(list(_domain_), {run_args}, exec_info)
""".format(
            empty_checks="\n".join(empty_checks),
            none_checks="\n".join(none_checks),
            run_args=", ".join(args),
        )
        sources.extend(source.splitlines())

        return sources.text


class DawnCUDAPyModuleGenerator(DawnPyModuleGenerator):
    def __init__(self, backend_class):
        super().__init__(backend_class)

    def generate_implementation(self):
        source = super().generate_implementation()
        return source + (
            """
import cupy
cupy.cuda.Device(0).synchronize()
"""
        )

    def generate_pre_run(self) -> str:
        field_names = self.module_info["field_info"].keys()
        return "\n".join([f + ".host_to_device()" for f in field_names])

    def generate_post_run(self) -> str:
        output_field_names = [
            name
            for name, info in self.module_info["field_info"].items()
            if info and info.access == gt_definitions.AccessKind.READ_WRITE
        ]
        return "\n".join([f + "._set_device_modified()" for f in output_field_names])


class BaseDawnBackend(gt_backend.BasePyExtBackend):

    DAWN_BACKEND_NS = None
    DAWN_BACKEND_NAME = None
    DAWN_BACKEND_OPTS = copy.deepcopy(_DAWN_BASE_OPTIONS)

    GT_BACKEND_T = None

    MODULE_GENERATOR_CLASS = DawnPyModuleGenerator

    PYEXT_GENERATOR_CLASS = gt_backend.GTPyExtGenerator

    TEMPLATE_DIR = os.path.join(os.path.dirname(__file__), "templates")
    TEMPLATE_FILES = {
        "computation.hpp": "computation.hpp.in",
        "computation.src": "dawn_computation.src.in",
        "bindings.cpp": "bindings.cpp.in",
    }

    _DATA_TYPE_TO_CPP = {
        gt_ir.DataType.BOOL: "bool",
        gt_ir.DataType.INT8: "int",
        gt_ir.DataType.INT16: "int",
        gt_ir.DataType.INT32: "int",
        gt_ir.DataType.INT64: "int",
        gt_ir.DataType.FLOAT32: "double",
        gt_ir.DataType.FLOAT64: "double",
    }

    _field_info = {}

    @classmethod
    def generate(
        cls,
        stencil_id: gt_definitions.StencilID,
        definition_ir: gt_ir.StencilDefinition,
        definition_func: types.FunctionType,
        options: gt_definitions.BuildOptions,
        **kwargs,
    ):
        from gt4py import gt_src_manager

        cls._check_options(options)

        # Generate the Python binary extension (checking if GridTools sources are installed)
        if not gt_src_manager.has_gt_sources() and not gt_src_manager.install_gt_sources():
            raise RuntimeError("Missing GridTools sources.")
        pyext_module_name, pyext_file_path = cls.generate_extension(
            stencil_id, definition_ir, options, **kwargs
        )

        if not options._impl_opts.get("disable-code-generation", False):
            # Dawn backends do not use the internal analysis pipeline, so a custom
            # module_info object should be passed to the module generator
            generator = cls.MODULE_GENERATOR_CLASS(cls)
            module_info = generator._generate_module_info(definition_ir, options, cls._field_info)

            kwargs["pyext_module_name"] = pyext_module_name
            kwargs["pyext_file_path"] = pyext_file_path

            module_source = generator(
                stencil_id, definition_ir, options, module_info=module_info, **kwargs
            )

            file_name = cls.get_stencil_module_path(stencil_id)
            os.makedirs(os.path.dirname(file_name), exist_ok=True)
            with open(file_name, "w") as file:
                file.write(module_source)

        return cls._load(stencil_id, definition_func)

    @classmethod
    def generate_extension_sources(cls, stencil_id, definition_ir, options, gt_backend_t):
        sir, field_info = SIRConverter.apply(definition_ir)
        cls._field_info = field_info

        stencil_short_name = stencil_id.qualified_name.split(".")[-1]
        backend_opts = dict(**options.backend_opts)
        dawn_namespace = cls.DAWN_BACKEND_NS

        dump_sir_opt = backend_opts.get("dump_sir", False)
        if dump_sir_opt:
            if isinstance(dump_sir_opt, str):
                dump_sir_file = dump_sir_opt
            else:
                assert isinstance(dump_sir_opt, bool)
                dump_sir_file = f"{stencil_short_name}_gt4py.sir"
            with open(dump_sir_file, "w") as f:
                f.write(sir_utils.to_json(sir))

        # Get list of pass groups
        if "no_opt" in backend_opts:
            pass_groups = []
        elif "opt_groups" in backend_opts:
            pass_groups = [DAWN_PASS_GROUPS[k] for k in backend_opts["opt_groups"]]
            if "default_opt" in backend_opts:
                raise ValueError(
                    "Do not add 'default_opt' when opt 'opt_groups'. "
                    + "Instead, append dawn4py.default_pass_groups()"
                )
        else:
            pass_groups = dawn4py.default_pass_groups()

        # If present, parse backend string
        dawn_backend = DAWN_CODEGEN_BACKENDS[cls.DAWN_BACKEND_NAME or "GridTools"]

        dawn_opts = {
            key: value
            for key, value in backend_opts.items()
            if key in _DAWN_TOOLCHAIN_OPTIONS.keys()
        }
<<<<<<< HEAD
        dawn_opts["disable_k_caches"] = True
=======
>>>>>>> 894ae416
        source = dawn4py.compile(
            sir, groups=pass_groups, backend=dawn_backend, run_with_sync=False, **dawn_opts
        )
        stencil_unique_name = cls.get_pyext_class_name(stencil_id)
        module_name = cls.get_pyext_module_name(stencil_id)
        pyext_sources = {f"_dawn_{stencil_short_name}.hpp": source}

        arg_fields = [
            {"name": field.name, "dtype": cls._DATA_TYPE_TO_CPP[field.data_type], "layout_id": i}
            for i, field in enumerate(definition_ir.api_fields)
        ]
        header_file = "computation.hpp"
        parameters = []
        for parameter in definition_ir.parameters:
            if parameter.data_type in [gt_ir.DataType.BOOL]:
                dtype = "bool"
            elif parameter.data_type in [
                gt_ir.DataType.INT8,
                gt_ir.DataType.INT16,
                gt_ir.DataType.INT32,
                gt_ir.DataType.INT64,
            ]:
                dtype = "int"
            elif parameter.data_type in [gt_ir.DataType.FLOAT32, gt_ir.DataType.FLOAT64]:
                dtype = "double"
            else:
                assert False, "Wrong data_type for parameter"
            parameters.append({"name": parameter.name, "dtype": dtype})

        template_args = dict(
            arg_fields=arg_fields,
            dawn_namespace=dawn_namespace,
            gt_backend=gt_backend_t,
            header_file=header_file,
            module_name=module_name,
            parameters=parameters,
            stencil_short_name=stencil_short_name,
            stencil_unique_name=stencil_unique_name,
        )

        for key, file_name in cls.TEMPLATE_FILES.items():
            with open(os.path.join(cls.TEMPLATE_DIR, file_name), "r") as f:
                template = jinja2.Template(f.read())
                pyext_sources[key] = template.render(**template_args)

        return pyext_sources

    @classmethod
    def build_extension_module(
        cls,
        stencil_id: gt_definitions.StencilID,
        pyext_sources: Dict[str, str],
        pyext_build_opts: Dict[str, str],
        *,
        pyext_extra_include_dirs: List[str] = None,
        uses_cuda: bool = False,
        **kwargs,
    ):

        # Build extension module
        pyext_build_path = os.path.relpath(cls.get_pyext_build_path(stencil_id))
        os.makedirs(pyext_build_path, exist_ok=True)
        sources = []
        for key, source in pyext_sources.items():
            src_file_name = os.path.join(pyext_build_path, key)
            src_ext = src_file_name.split(".")[-1]
            if src_ext not in ["h", "hpp"]:
                sources.append(src_file_name)

            if source is not gt_utils.NOTHING:
                with open(src_file_name, "w") as f:
                    f.write(source)

        pyext_target_path = cls.get_stencil_package_path(stencil_id)
        qualified_pyext_name = cls.get_pyext_module_name(stencil_id, qualified=True)

        if uses_cuda:
            module_name, file_path = pyext_builder.build_pybind_cuda_ext(
                qualified_pyext_name,
                sources=sources,
                build_path=pyext_build_path,
                target_path=pyext_target_path,
                **pyext_build_opts,
            )
        else:
            module_name, file_path = pyext_builder.build_pybind_ext(
                qualified_pyext_name,
                sources=sources,
                build_path=pyext_build_path,
                target_path=pyext_target_path,
                **pyext_build_opts,
            )
        assert module_name == qualified_pyext_name

        return module_name, file_path

    @classmethod
    def _generic_generate_extension(
        cls, stencil_id, definition_ir, options, *, uses_cuda=False, **kwargs
    ):
        dawn_src_file = f"_dawn_{stencil_id.qualified_name.split('.')[-1]}.hpp"

        # Generate source
        if not options._impl_opts.get("disable-code-generation", False):
            gt_pyext_sources = cls.generate_extension_sources(
                stencil_id, definition_ir, options, cls.GT_BACKEND_T
            )
        else:
            # Pass NOTHING to the builder means try to reuse the source code files
            gt_pyext_sources = {key: gt_utils.NOTHING for key in cls.TEMPLATE_FILES.keys()}
            gt_pyext_sources[dawn_src_file] = gt_utils.NOTHING

        final_ext = ".cu" if uses_cuda else ".cpp"
        keys = list(gt_pyext_sources.keys())
        for key in keys:
            if key.split(".")[-1] == "src":
                new_key = key.replace(".src", final_ext)
                gt_pyext_sources[new_key] = gt_pyext_sources.pop(key)

        # Build extension module
        pyext_opts = dict(
            verbose=options.backend_opts.get("verbose", False),
            clean=options.backend_opts.get("clean", False),
            **pyext_builder.get_gt_pyext_build_opts(
                debug_mode=options.backend_opts.get("debug_mode", False),
                add_profile_info=options.backend_opts.get("add_profile_info", False),
                uses_cuda=uses_cuda,
            ),
        )

        pyext_opts["include_dirs"].extend(
            [
                "{install_dir}/_external_src".format(
                    install_dir=os.path.dirname(inspect.getabsfile(dawn4py))
                )
            ]
        )

        return cls.build_extension_module(
            stencil_id, gt_pyext_sources, pyext_opts, uses_cuda=uses_cuda, **kwargs
        )

    @classmethod
    @abc.abstractmethod
    def generate_extension(cls, stencil_id, definition_ir, options, **kwargs):
        pass


@gt_backend.register
class DawnGTX86Backend(BaseDawnBackend):

    DAWN_BACKEND_NS = "gt"
    DAWN_BACKEND_NAME = "GridTools"
    GT_BACKEND_T = "x86"

    name = "dawn:gtx86"
    options = _DAWN_BACKEND_OPTIONS
    storage_info = gt_backend.GTX86Backend.storage_info

    @classmethod
    def generate_extension(cls, stencil_id, definition_ir, options, **kwargs):
        return cls._generic_generate_extension(
            stencil_id, definition_ir, options, uses_cuda=False, **kwargs
        )


@gt_backend.register
class DawnGTMCBackend(BaseDawnBackend):

    DAWN_BACKEND_NS = "gt"
    DAWN_BACKEND_NAME = "GridTools"
    GT_BACKEND_T = "mc"

    name = "dawn:gtmc"
    options = _DAWN_BACKEND_OPTIONS
    storage_info = gt_backend.GTMCBackend.storage_info

    @classmethod
    def generate_extension(cls, stencil_id, definition_ir, options, **kwargs):
        return cls._generic_generate_extension(
            stencil_id, definition_ir, options, uses_cuda=False, **kwargs
        )


@gt_backend.register
class DawnGTCUDABackend(BaseDawnBackend):

    DAWN_BACKEND_NS = "gt"
    DAWN_BACKEND_NAME = "GridTools"
    MODULE_GENERATOR_CLASS = DawnCUDAPyModuleGenerator
    GT_BACKEND_T = "cuda"

    name = "dawn:gtcuda"
    options = _DAWN_BACKEND_OPTIONS
    storage_info = gt_backend.GTCUDABackend.storage_info

    @classmethod
    def generate_extension(cls, stencil_id, definition_ir, options, **kwargs):
        return cls._generic_generate_extension(
            stencil_id, definition_ir, options, uses_cuda=True, **kwargs
        )


@gt_backend.register
class DawnNaiveBackend(BaseDawnBackend):

    DAWN_BACKEND_NS = "cxxnaive"
    DAWN_BACKEND_NAME = "CXXNaive"
    GT_BACKEND_T = "x86"

    name = "dawn:naive"
    options = _DAWN_BACKEND_OPTIONS
    storage_info = gt_backend.GTX86Backend.storage_info

    @classmethod
    def generate_extension(cls, stencil_id, definition_ir, options, **kwargs):
        return cls._generic_generate_extension(
            stencil_id, definition_ir, options, uses_cuda=False, **kwargs
        )


@gt_backend.register
class DawnOptBackend(BaseDawnBackend):

    DAWN_BACKEND_NS = "cxxopt"
    DAWN_BACKEND_NAME = "CXXOpt"
    GT_BACKEND_T = "x86"

    name = "dawn:cxxopt"
    options = _DAWN_BACKEND_OPTIONS
    storage_info = gt_backend.GTX86Backend.storage_info

    @classmethod
    def generate_extension(cls, stencil_id, definition_ir, options, **kwargs):
        return cls._generic_generate_extension(
            stencil_id, definition_ir, options, uses_cuda=False, **kwargs
        )


@gt_backend.register
class DawnCUDABackend(BaseDawnBackend):

    DAWN_BACKEND_NS = "cuda"
    DAWN_BACKEND_NAME = "CUDA"
    MODULE_GENERATOR_CLASS = DawnCUDAPyModuleGenerator
    GT_BACKEND_T = "cuda"

    name = "dawn:cuda"
    options = _DAWN_BACKEND_OPTIONS
    storage_info = gt_backend.GTCUDABackend.storage_info

    @classmethod
    def generate_extension(cls, stencil_id, definition_ir, options, **kwargs):
        return cls._generic_generate_extension(
            stencil_id, definition_ir, options, uses_cuda=True, **kwargs
        )<|MERGE_RESOLUTION|>--- conflicted
+++ resolved
@@ -54,12 +54,7 @@
 
     def __call__(self, definition_ir):
         self.field_info = collections.OrderedDict()
-<<<<<<< HEAD
-        self.visit(definition_ir, compute_extent=gt_definitions.Extent.zeros(), in_write=False)
-
-=======
         self.visit(definition_ir, write_field="")
->>>>>>> 894ae416
         return self.field_info
 
     def visit_FieldDecl(self, node: gt_ir.FieldDecl, **kwargs):
@@ -67,15 +62,6 @@
         field_dimensions = sir_utils.make_field_dimensions_cartesian(
             [1 if ax in node.axes else 0 for ax in DOMAIN_AXES]
         )
-<<<<<<< HEAD
-        is_temporary = not node.is_api
-        self.field_info[node.name] = dict(
-            field_decl=sir_utils.make_field(
-                name=node.name, dimensions=field_dimensions, is_temporary=is_temporary
-            ),
-            access=None,
-            extent=gt_definitions.Extent.zeros(),
-=======
         self.field_info[node.name] = dict(
             field_decl=sir_utils.make_field(
                 name=node.name, dimensions=field_dimensions, is_temporary=not node.is_api
@@ -83,31 +69,10 @@
             access=None,
             extent=gt_definitions.Extent.zeros(),
             inputs=set(),
->>>>>>> 894ae416
         )
 
     def visit_FieldRef(self, node: gt_ir.FieldRef, **kwargs):
         field_name = node.name
-<<<<<<< HEAD
-        if kwargs["in_write"]:
-            self.field_info[field_name]["access"] = gt_definitions.AccessKind.READ_WRITE
-        elif self.field_info[field_name]["access"] is None:
-            self.field_info[field_name]["access"] = gt_definitions.AccessKind.READ_ONLY
-
-        offset = tuple(node.offset.values())
-        extent = gt_definitions.Extent(
-            [(offset[0], offset[0]), (offset[1], offset[1]), (0, 0)]
-        )  # exclude sequential axis
-
-        kwargs["compute_extent"] |= extent
-        accumulated_extent = kwargs["compute_extent"] + extent
-        self.field_info[field_name]["extent"] |= accumulated_extent
-
-    def visit_Assign(self, node: gt_ir.Assign, **kwargs):
-        kwargs["in_write"] = True
-        self.visit(node.target, **kwargs)
-        kwargs["in_write"] = False
-=======
         if len(kwargs["write_field"]) < 1:
             self.field_info[field_name]["access"] = gt_definitions.AccessKind.READ_WRITE
         elif self.field_info[field_name]["access"] is None:
@@ -124,7 +89,6 @@
         kwargs["write_field"] = ""
         self.visit(node.target, **kwargs)
         kwargs["write_field"] = node.target.name
->>>>>>> 894ae416
         self.visit(node.value, **kwargs)
 
 
@@ -160,7 +124,6 @@
     def _make_operator(self, op: enum.Enum):
         return self.OP_TO_CPP.get(op, op.python_symbol)
 
-<<<<<<< HEAD
     def _make_pow_expr(self, left, right):
         exponent = right.value
         if exponent == "0":
@@ -175,7 +138,7 @@
             )
         else:
             return sir_utils.make_fun_call_expr("gridtools::dawn::math::pow", [left, right])
-=======
+
     def _update_field_extents(self, field_info: Dict[str, Any]):
         out_fields = [
             field
@@ -191,7 +154,6 @@
                 in_field = field_info[input]
                 accumulated_extent = compute_extent + in_field["extent"]
                 in_field["extent"] |= accumulated_extent
->>>>>>> 894ae416
 
     def visit_BuiltinLiteral(self, node: gt_ir.BuiltinLiteral):
         if node.value == gt_ir.Builtin.TRUE:
@@ -235,11 +197,7 @@
         left = self.visit(node.lhs)
         right = self.visit(node.rhs)
         if node.op.python_symbol == "**":
-<<<<<<< HEAD
             sir = self._make_pow_expr(left, right)
-=======
-            sir = sir_utils.make_fun_call_expr("gridtools::dawn::math::pow", [left, right])
->>>>>>> 894ae416
         else:
             op = self._make_operator(node.op)
             sir = sir_utils.make_binary_operator(left, op, right)
@@ -308,18 +266,8 @@
         global_variables = self._make_global_variables(node.parameters, node.externals)
 
         field_info = FieldInfoCollector.apply(node)
-<<<<<<< HEAD
-        fields = [field_info[field_name]["field_decl"] for field_name in field_info]
-        # out_fields = [
-        #     field
-        #     for field in fields
-        #     if not field.is_temporary
-        #     and field_info[field.name].access == gt_definitions.AccessKind.READ_WRITE
-        # ]
-=======
         self._update_field_extents(field_info)
         fields = [field_info[field_name]["field_decl"] for field_name in field_info]
->>>>>>> 894ae416
 
         stencil_ast = sir_utils.make_ast(
             [self.visit(computation) for computation in node.computations]
@@ -337,8 +285,6 @@
         )
         return sir, field_info
 
-<<<<<<< HEAD
-=======
 
 _DAWN_BASE_OPTIONS = {
     "add_profile_info": {"versioning": True},
@@ -348,21 +294,16 @@
     "verbose": {"versioning": False},
     "no_opt": {"versioning": False},
 }
->>>>>>> 894ae416
-
-_DAWN_BASE_OPTIONS = {
-    "add_profile_info": {"versioning": True},
-    "clean": {"versioning": False},
-    "debug_mode": {"versioning": True},
-    "dump_sir": {"versioning": False},
-    "verbose": {"versioning": False},
-    "no_opt": {"versioning": False},
-}
-
-<<<<<<< HEAD
-
-=======
->>>>>>> 894ae416
+
+        if definition_ir.externals:
+            info["gt_constants"] = {
+                name: repr(value)
+                for name, value in definition_ir.externals.items()
+                if isinstance(value, numbers.Number)
+            }
+        else:
+            info["gt_constants"] = {}
+
 _DAWN_TOOLCHAIN_OPTIONS = {}
 for name in dir(dawn4py.CodeGenOptions) + dir(dawn4py.OptimizerOptions):
     if (
@@ -629,10 +570,7 @@
             for key, value in backend_opts.items()
             if key in _DAWN_TOOLCHAIN_OPTIONS.keys()
         }
-<<<<<<< HEAD
         dawn_opts["disable_k_caches"] = True
-=======
->>>>>>> 894ae416
         source = dawn4py.compile(
             sir, groups=pass_groups, backend=dawn_backend, run_with_sync=False, **dawn_opts
         )
