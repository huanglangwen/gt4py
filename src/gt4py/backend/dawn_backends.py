# -*- coding: utf-8 -*-
#
# GT4Py - GridTools4Py - GridTools for Python
#
# Copyright (c) 2014-2019, ETH Zurich
# All rights reserved.
#
# This file is part the GT4Py project and the GridTools framework.
# GT4Py is free software: you can redistribute it and/or modify it under
# the terms of the GNU General Public License as published by the
# Free Software Foundation, either version 3 of the License, or any later
# version. See the LICENSE.txt file at the top-level directory of this
# distribution for a copy of the license or check <https://www.gnu.org/licenses/>.
#
# SPDX-License-Identifier: GPL-3.0-or-later

import abc
import inspect
import numbers
import os
import re
import types
import copy

import jinja2
import numpy as np

import dawn4py
from dawn4py.serialization import SIR
from dawn4py.serialization import utils as sir_utils

from gt4py import backend as gt_backend
from gt4py import definitions as gt_definitions
from gt4py import ir as gt_ir
from gt4py import utils as gt_utils

DOMAIN_AXES = gt_definitions.CartesianSpace.names


def _enum_dict(enum):
    return {k: v for k, v in enum.__dict__.items() if not k.startswith("__") and not k == "name"}


DAWN_PASS_GROUPS = _enum_dict(dawn4py.PassGroup)
DAWN_CODEGEN_BACKENDS = _enum_dict(dawn4py.CodeGenBackend)


class FieldDeclCollector(gt_ir.IRNodeVisitor):
    @classmethod
    def apply(cls, definition_ir):
        return cls()(definition_ir)

    def __call__(self, definition_ir):
        self.fields = []
        self.visit(definition_ir)
        return self.fields

    def visit_FieldDecl(self, node: gt_ir.FieldDecl, **kwargs):
        # NOTE Add unstructured support here
        field_dimensions = sir_utils.make_field_dimensions_cartesian(
            [1 if ax in node.axes else 0 for ax in DOMAIN_AXES]
        )
        is_temporary = not node.is_api
        self.fields.append(
            sir_utils.make_field(
                name=node.name, dimensions=field_dimensions, is_temporary=is_temporary
            )
        )


class SIRConverter(gt_ir.IRNodeVisitor):
    @classmethod
    def apply(cls, definition_ir):
        return cls()(definition_ir)

    def __call__(self, definition_ir):
        return self.visit(definition_ir)

    def _make_global_variables(self, parameters: list, externals: dict):
        global_variables = SIR.GlobalVariableMap()

        for param in parameters:
            global_variables.map[param.name].is_constexpr = False
            if param.data_type in [gt_ir.DataType.BOOL]:
                global_variables.map[param.name].boolean_value = param.init or False
            elif param.data_type in [
                gt_ir.DataType.INT8,
                gt_ir.DataType.INT16,
                gt_ir.DataType.INT32,
                gt_ir.DataType.INT64,
            ]:
                global_variables.map[param.name].integer_value = param.init or 0
            elif param.data_type in [gt_ir.DataType.FLOAT32, gt_ir.DataType.FLOAT64]:
                global_variables.map[param.name].double_value = param.init or 0.0

        return global_variables

    def visit_BuiltinLiteral(self, node: gt_ir.BuiltinLiteral):
        if node.value == gt_ir.Builtin.TRUE:
            source = "true"
        elif node.value == gt_ir.Builtin.FALSE:
            source = "false"
        else:  # Builtin.NONE
            source = "nullptr"
        return sir_utils.make_literal_access_expr(source, type=SIR.BuiltinType.Boolean)

    def visit_ScalarLiteral(self, node: gt_ir.ScalarLiteral, **kwargs):
        assert node.data_type != gt_ir.DataType.INVALID
        if node.data_type in (gt_ir.DataType.AUTO, gt_ir.DataType.DEFAULT):
            sir_type = SIR.BuiltinType.type_id = SIR.BuiltinType.Auto
        elif node.data_type in (
            gt_ir.DataType.INT8,
            gt_ir.DataType.INT16,
            gt_ir.DataType.INT32,
            gt_ir.DataType.INT64,
        ):
            sir_type = SIR.BuiltinType.Integer
        elif node.data_type in (gt_ir.DataType.FLOAT32, gt_ir.DataType.FLOAT64):
            sir_type = SIR.BuiltinType.Float
        else:
            assert False, "Unrecognized data type"
        return sir_utils.make_literal_access_expr(value=repr(node.value), type=sir_type)

    def visit_VarRef(self, node: gt_ir.VarRef, **kwargs):
        return sir_utils.make_var_access_expr(name=node.name, is_external=True)

    def visit_FieldRef(self, node: gt_ir.FieldRef, **kwargs):
        offset = [node.offset[ax] if ax in node.offset else 0 for ax in DOMAIN_AXES]
        return sir_utils.make_field_access_expr(name=node.name, offset=offset)

    def visit_UnaryOpExpr(self, node: gt_ir.UnaryOpExpr, **kwargs):
        op = node.op.python_symbol
        operand = self.visit(node.arg)
        return sir_utils.make_unary_operator(op, operand)

    def visit_BinOpExpr(self, node: gt_ir.BinOpExpr, **kwargs):
        left = self.visit(node.lhs)
        right = self.visit(node.rhs)
        op = node.op.python_symbol
        if op == "**":
            return self.visit_ExpOpExpr(left, right)
        return sir_utils.make_binary_operator(left, op, right)

    def visit_ExpOpExpr(self, left, right):
        exponent = right.value
        if exponent == "0":
            return sir_utils.make_literal_access_expr("1", type=SIR.BuiltinType.Integer)
        if exponent == "1":
            return sir_utils.make_unary_operator("+", left)
        if exponent == "2":
            return sir_utils.make_binary_operator(left, "*", left)
        elif exponent == "3":
            return sir_utils.make_binary_operator(
                left, "*", sir_utils.make_binary_operator(left, "*", left)
            )
        else:
            return sir_utils.make_fun_call_expr("gridtools::dawn::math::pow", [left, right])

    def visit_TernaryOpExpr(self, node: gt_ir.TernaryOpExpr, **kwargs):
        cond = self.visit(node.condition)
        left = self.visit(node.then_expr)
        right = self.visit(node.else_expr)
        return sir_utils.make_ternary_operator(cond, left, right)

    def visit_BlockStmt(self, node: gt_ir.BlockStmt, *, make_block=True, **kwargs):
        stmts = [self.visit(stmt) for stmt in node.stmts if not isinstance(stmt, gt_ir.FieldDecl)]
        if make_block:
            stmts = sir_utils.make_block_stmt(stmts)
        return stmts

    def visit_Assign(self, node: gt_ir.Assign, **kwargs):
        left = self.visit(node.target)
        right = self.visit(node.value)
        stmt = sir_utils.make_assignment_stmt(left, right, "=")
        return stmt

    def visit_AugAssign(self, node: gt_ir.AugAssign):
        bin_op = gt_ir.BinOpExpr(lhs=node.target, op=node.op, rhs=node.value)
        assign = gt_ir.Assign(target=node.target, value=bin_op)
        return self.visit_Assign(assign)

    def visit_If(self, node: gt_ir.If, **kwargs):
        cond = sir_utils.make_expr_stmt(self.visit(node.condition))
        then_part = self.visit(node.main_body)
        else_part = self.visit(node.else_body)
        stmt = sir_utils.make_if_stmt(cond, then_part, else_part)
        return stmt

    def visit_AxisBound(self, node: gt_ir.AxisBound, **kwargs):
        assert isinstance(node.level, gt_ir.LevelMarker)
        level = SIR.Interval.Start if node.level == gt_ir.LevelMarker.START else SIR.Interval.End
        offset = node.offset
        return level, offset

    def visit_AxisInterval(self, node: gt_ir.AxisInterval, **kwargs):
        lower_level, lower_offset = self.visit(node.start)
        upper_level, upper_offset = self.visit(node.end)
        return sir_utils.make_interval(lower_level, upper_level, lower_offset, upper_offset)

    def visit_ComputationBlock(self, node: gt_ir.ComputationBlock, **kwargs):
        interval = self.visit(node.interval)

        body_ast = sir_utils.make_ast(self.visit(node.body, make_block=False))

        loop_order = (
            SIR.VerticalRegion.Backward
            if node.iteration_order == gt_ir.IterationOrder.BACKWARD
            else SIR.VerticalRegion.Forward
        )

        vertical_region_stmt = sir_utils.make_vertical_region_decl_stmt(
            body_ast, interval, loop_order
        )

        return vertical_region_stmt

    def visit_StencilDefinition(self, node: gt_ir.StencilDefinition, **kwargs):
        stencils = []
        functions = []
        global_variables = self._make_global_variables(node.parameters, node.externals)

        fields = FieldDeclCollector.apply(node)  # [self.visit(field) for field in node.api_fields]
        stencil_ast = sir_utils.make_ast(
            [self.visit(computation) for computation in node.computations]
        )
        name = node.name.split(".")[-1]
        stencils.append(sir_utils.make_stencil(name=name, ast=stencil_ast, fields=fields))

        sir = sir_utils.make_sir(
            filename="<gt4py>",
            grid_type=SIR.GridType.Value("Cartesian"),
            stencils=stencils,
            functions=functions,
            global_variables=global_variables,
        )
        return sir


_DAWN_BASE_OPTIONS = {
    "add_profile_info": {"versioning": True},
    "clean": {"versioning": False},
    "debug_mode": {"versioning": True},
    "dump_sir": {"versioning": False},
    "verbose": {"versioning": False},
    "no_opt": {"versioning": False},
}


_DAWN_TOOLCHAIN_OPTIONS = {}
for name in dir(dawn4py.CodeGenOptions) + dir(dawn4py.OptimizerOptions):
    if (
        name.startswith("print")
        or name.startswith("dump")
        or name.startswith("report")
        or name.startswith("serialize")
        or name.startswith("deserialize")
    ):
        _DAWN_TOOLCHAIN_OPTIONS[name] = {"versioning": False}
    elif not name.startswith("_") and name != "backend":
        _DAWN_TOOLCHAIN_OPTIONS[name] = {"versioning": True}


_DAWN_BACKEND_OPTIONS = {**_DAWN_BASE_OPTIONS, **_DAWN_TOOLCHAIN_OPTIONS}


class BaseDawnBackend(gt_backend.BasePyExtBackend):

    DAWN_BACKEND_NS = None
    DAWN_BACKEND_NAME = None
    DAWN_BACKEND_OPTS = copy.deepcopy(_DAWN_BASE_OPTIONS)

    GT_BACKEND_T = None

    MODULE_GENERATOR_CLASS = gt_backend.PyExtModuleGenerator

    TEMPLATE_DIR = os.path.join(os.path.dirname(__file__), "templates")
    TEMPLATE_FILES = {
        "computation.hpp": "computation.hpp.in",
        "computation.src": "dawn_computation.src.in",
        "bindings.cpp": "bindings.cpp.in",
    }

    _DATA_TYPE_TO_CPP = {
        gt_ir.DataType.BOOL: "bool",
        gt_ir.DataType.INT8: "int",
        gt_ir.DataType.INT16: "int",
        gt_ir.DataType.INT32: "int",
        gt_ir.DataType.INT64: "int",
        gt_ir.DataType.FLOAT32: "double",
        gt_ir.DataType.FLOAT64: "double",
    }

    @classmethod
    def generate(
        cls,
        stencil_id: gt_definitions.StencilID,
        definition_ir: gt_ir.StencilDefinition,
        definition_func: types.FunctionType,
        options: gt_definitions.BuildOptions,
    ):
        # TODO: move this import to the top and find a better way to avoid circular imports
        from gt4py import gt_src_manager

        cls._check_options(options)

        # Generate the Python binary extension (checking if GridTools sources are installed)
        if not gt_src_manager.has_gt_sources() and not gt_src_manager.install_gt_sources():
            raise RuntimeError("Missing GridTools sources.")
        module_kwargs = {"implementation_ir": None}
        pyext_module_name, pyext_file_path = cls.generate_extension(
            stencil_id, definition_ir, options, module_kwargs=module_kwargs
        )

        # Generate and return the Python wrapper class
        return cls._generate_module(
            stencil_id,
            definition_ir,
            definition_func,
            options,
            extra_cache_info={"pyext_file_path": pyext_file_path},
            pyext_module_name=pyext_module_name,
            pyext_file_path=pyext_file_path,
            **module_kwargs,
        )

    @classmethod
    def generate_extension_sources(cls, stencil_id, definition_ir, options, gt_backend_t):
        sir = SIRConverter.apply(definition_ir)
        stencil_short_name = stencil_id.qualified_name.split(".")[-1]
        backend_opts = dict(**options.backend_opts)
        dawn_namespace = cls.DAWN_BACKEND_NS

        dump_sir_opt = backend_opts.get("dump_sir", False)
        if dump_sir_opt:
            if isinstance(dump_sir_opt, str):
                dump_sir_file = dump_sir_opt
            else:
                assert isinstance(dump_sir_opt, bool)
                dump_sir_file = f"{stencil_short_name}_gt4py.sir"

            with open(dump_sir_file, "w") as f:
                f.write(sir_utils.to_json(sir))

        # Get list of pass groups
        if "no_opt" in backend_opts:
            pass_groups = []
        elif "opt_groups" in backend_opts:
            pass_groups = [DAWN_PASS_GROUPS[k] for k in backend_opts["opt_groups"]]
            if "default_opt" in backend_opts:
                raise ValueError(
                    "Do not add 'default_opt' when opt 'opt_groups'. Instead, append dawn4py.default_pass_groups()"
                )
        else:
            pass_groups = dawn4py.default_pass_groups()

        # If present, parse backend string
        dawn_backend = DAWN_CODEGEN_BACKENDS[cls.DAWN_BACKEND_NAME or "GridTools"]

        dawn_opts = {
            key: value
            for key, value in backend_opts.items()
            if key in _DAWN_TOOLCHAIN_OPTIONS.keys()
        }
        source = dawn4py.compile(
            sir,
            groups=pass_groups,
            backend=dawn_backend,
            run_with_sync=("CUDA" not in str(dawn_backend)),
            **dawn_opts,
        )
        stencil_unique_name = cls.get_pyext_class_name(stencil_id)
        module_name = cls.get_pyext_module_name(stencil_id)
        pyext_sources = {f"_dawn_{stencil_short_name}.hpp": source}

        arg_fields = [
            {"name": field.name, "dtype": cls._DATA_TYPE_TO_CPP[field.data_type], "layout_id": i}
            for i, field in enumerate(definition_ir.api_fields)
        ]
        header_file = "computation.hpp"
        parameters = []
        for parameter in definition_ir.parameters:
            if parameter.data_type in [gt_ir.DataType.BOOL]:
                dtype = "bool"
            elif parameter.data_type in [
                gt_ir.DataType.INT8,
                gt_ir.DataType.INT16,
                gt_ir.DataType.INT32,
                gt_ir.DataType.INT64,
            ]:
                dtype = "int"
            elif parameter.data_type in [gt_ir.DataType.FLOAT32, gt_ir.DataType.FLOAT64]:
                dtype = "double"
            else:
                assert False, "Wrong data_type for parameter"
            parameters.append({"name": parameter.name, "dtype": dtype})

        template_args = dict(
            arg_fields=arg_fields,
            dawn_backend=dawn_namespace,
            gt_backend=gt_backend_t,
            header_file=header_file,
            module_name=module_name,
            parameters=parameters,
            stencil_short_name=stencil_short_name,
            stencil_unique_name=stencil_unique_name,
        )

        for key, file_name in cls.TEMPLATE_FILES.items():
            with open(os.path.join(cls.TEMPLATE_DIR, file_name), "r") as f:
                template = jinja2.Template(f.read())
                pyext_sources[key] = template.render(**template_args)

        return pyext_sources

    @classmethod
    def _generate_module(
        cls,
        stencil_id,
        definition_ir,
        definition_func,
        options,
        *,
        extra_cache_info=None,
        **kwargs,
    ):
        if options.dev_opts.get("code-generation", True):
            # Dawn backends do not use the internal analysis pipeline, so a custom
            # wrapper_info object should be passed to the module generator
            assert "implementation_ir" in kwargs
            info = {}
            if definition_ir.sources is not None:
                info["sources"].update(
                    {
                        key: gt_utils.text.format_source(value, line_length=100)
                        for key, value in definition_ir.sources
                    }
                )
            else:
                info["sources"] = {}

            parallel_axes = definition_ir.domain.parallel_axes or []
            sequential_axis = definition_ir.domain.sequential_axis.name
            domain_info = gt_definitions.DomainInfo(
                parallel_axes=tuple(ax.name for ax in parallel_axes),
                sequential_axis=sequential_axis,
                ndims=len(parallel_axes) + (1 if sequential_axis else 0),
            )
            info["domain_info"] = repr(domain_info)

            info["field_info"] = field_info = {}
            info["parameter_info"] = parameter_info = {}

            fields = {item.name: item for item in definition_ir.api_fields}
            parameters = {item.name: item for item in definition_ir.parameters}

<<<<<<< HEAD
            halo_size = kwargs.pop("halo_size") if "halo_size" in kwargs else 0
=======
>>>>>>> 54c60498
            boundary = gt_definitions.Boundary(
                ([(0, 0)] * len(domain_info.parallel_axes)) + [(0, 0)]
            )

            for arg in definition_ir.api_signature:
                if arg.name in fields:
                    field_info[arg.name] = gt_definitions.FieldInfo(
                        access=gt_definitions.AccessKind.READ_WRITE,
                        dtype=fields[arg.name].data_type.dtype,
                        boundary=boundary,
                    )
                else:
                    parameter_info[arg.name] = gt_definitions.ParameterInfo(
                        dtype=parameters[arg.name].data_type.dtype
                    )

            if definition_ir.externals:
                info["gt_constants"] = {
                    name: repr(value)
                    for name, value in definition_ir.externals.items()
                    if isinstance(value, numbers.Number)
                }
            else:
                info["gt_constants"] = {}

            info["gt_options"] = {
                key: value for key, value in options.as_dict().items() if key not in ["build_info"]
            }

            info["unreferenced"] = {}

            generator = cls.MODULE_GENERATOR_CLASS(cls)
            module_source = generator(
                stencil_id, definition_ir, options, wrapper_info=info, **kwargs
            )

            file_name = cls.get_stencil_module_path(stencil_id)
            os.makedirs(os.path.dirname(file_name), exist_ok=True)
            with open(file_name, "w") as f:
                f.write(module_source)
            extra_cache_info = extra_cache_info or {}
            cls.update_cache(stencil_id, extra_cache_info)

        return cls._load(stencil_id, definition_func)

    @classmethod
    def _generic_generate_extension(
        cls, stencil_id, definition_ir, options, *, uses_cuda=False, **kwargs
    ):
        module_kwargs = kwargs["module_kwargs"]
        dawn_src_file = f"_dawn_{stencil_id.qualified_name.split('.')[-1]}.hpp"

        # Generate source
        if options.dev_opts.get("code-generation", True):
            gt_pyext_sources = cls.generate_extension_sources(
                stencil_id, definition_ir, options, cls.GT_BACKEND_T
            )
            # module_kwargs["halo_size"] = int(
            #     re.search(
            #         r"#define GRIDTOOLS_DAWN_HALO_EXTENT ([0-9]+)", gt_pyext_sources[dawn_src_file]
            #     )[1]
            # )

        else:
            # Pass NOTHING to the builder means try to reuse the source code files
            gt_pyext_sources = {key: gt_utils.NOTHING for key in cls.TEMPLATE_FILES.keys()}
            gt_pyext_sources[dawn_src_file] = gt_utils.NOTHING

        final_ext = ".cu" if uses_cuda else ".cpp"
        keys = list(gt_pyext_sources.keys())
        for key in keys:
            if key.split(".")[-1] == "src":
                new_key = key.replace(".src", final_ext)
                gt_pyext_sources[new_key] = gt_pyext_sources.pop(key)

        # Build extension module
        pyext_opts = dict(
            verbose=options.backend_opts.get("verbose", False),
            clean=options.backend_opts.get("clean", False),
            debug_mode=options.backend_opts.get("debug_mode", False),
            add_profile_info=options.backend_opts.get("add_profile_info", False),
        )
        include_dirs = [
            "{install_dir}/_external_src".format(
                install_dir=os.path.dirname(inspect.getabsfile(dawn4py))
            )
        ]

        return cls.build_extension_module(
            stencil_id,
            gt_pyext_sources,
            pyext_opts,
            pyext_extra_include_dirs=include_dirs,
            uses_cuda=uses_cuda,
        )

    @classmethod
    @abc.abstractmethod
    def generate_extension(
        cls,
        stencil_id: gt_definitions.StencilID,
        definition_ir: gt_ir.StencilDefinition,
        options: gt_definitions.BuildOptions,
        **kwargs,
    ):
        pass


@gt_backend.register
class DawnGTX86Backend(BaseDawnBackend):

    DAWN_BACKEND_NS = "gt"
    DAWN_BACKEND_NAME = "GridTools"
    GT_BACKEND_T = "x86"

    name = "dawn:gtx86"
    options = _DAWN_BACKEND_OPTIONS
    storage_info = gt_backend.GTX86Backend.storage_info

    @classmethod
    def generate_extension(cls, stencil_id, definition_ir, options, **kwargs):
        return cls._generic_generate_extension(
            stencil_id, definition_ir, options, uses_cuda=False, **kwargs
        )


@gt_backend.register
class DawnGTMCBackend(BaseDawnBackend):

    DAWN_BACKEND_NS = "gt"
    DAWN_BACKEND_NAME = "GridTools"
    GT_BACKEND_T = "x86"  # "mc"

    name = "dawn:gtmc"
    options = _DAWN_BACKEND_OPTIONS
    storage_info = gt_backend.GTX86Backend.storage_info

    @classmethod
    def generate_extension(cls, stencil_id, definition_ir, options, **kwargs):
        return cls._generic_generate_extension(
            stencil_id, definition_ir, options, uses_cuda=False, **kwargs
        )


@gt_backend.register
class DawnGTCUDABackend(BaseDawnBackend):

    DAWN_BACKEND_NS = "gt"
    DAWN_BACKEND_NAME = "GridTools"
    GT_BACKEND_T = "cuda"
    MODULE_GENERATOR_CLASS = gt_backend.CUDAPyExtModuleGenerator

    name = "dawn:gtcuda"
    options = _DAWN_BACKEND_OPTIONS
    storage_info = copy.deepcopy(gt_backend.GTX86Backend.storage_info)
    storage_info["device"] = "gpu"

    @classmethod
    def generate_extension(cls, stencil_id, definition_ir, options, **kwargs):
        return cls._generic_generate_extension(
            stencil_id, definition_ir, options, uses_cuda=True, **kwargs
        )


@gt_backend.register
class DawnNaiveBackend(BaseDawnBackend):

    DAWN_BACKEND_NS = "cxxnaive"
    DAWN_BACKEND_NAME = "CXXNaive"
    GT_BACKEND_T = "x86"

    name = "dawn:naive"
    options = _DAWN_BACKEND_OPTIONS
    storage_info = gt_backend.GTX86Backend.storage_info

    @classmethod
    def generate_extension(cls, stencil_id, definition_ir, options, **kwargs):
        return cls._generic_generate_extension(
            stencil_id, definition_ir, options, uses_cuda=False, **kwargs
        )


@gt_backend.register
class DawnOptBackend(BaseDawnBackend):

    DAWN_BACKEND_NS = "cxxnaive"
    DAWN_BACKEND_NAME = "CXXOpt"
    GT_BACKEND_T = "x86"

    name = "dawn:cxxopt"
    options = _DAWN_BACKEND_OPTIONS
    storage_info = gt_backend.GTX86Backend.storage_info

    @classmethod
    def generate_extension(cls, stencil_id, definition_ir, options, **kwargs):
        return cls._generic_generate_extension(
            stencil_id, definition_ir, options, uses_cuda=False, **kwargs
        )


@gt_backend.register
class DawnCUDABackend(BaseDawnBackend):

    DAWN_BACKEND_NS = "cuda"
    DAWN_BACKEND_NAME = "CUDA"
    GT_BACKEND_T = "cuda"
    MODULE_GENERATOR_CLASS = gt_backend.CUDAPyExtModuleGenerator

    name = "dawn:cuda"
    options = _DAWN_BACKEND_OPTIONS
    storage_info = copy.deepcopy(gt_backend.GTX86Backend.storage_info)
    storage_info["device"] = "gpu"

    @classmethod
    def generate_extension(cls, stencil_id, definition_ir, options, **kwargs):
        return cls._generic_generate_extension(
            stencil_id, definition_ir, options, uses_cuda=True, **kwargs
        )<|MERGE_RESOLUTION|>--- conflicted
+++ resolved
@@ -453,10 +453,6 @@
             fields = {item.name: item for item in definition_ir.api_fields}
             parameters = {item.name: item for item in definition_ir.parameters}
 
-<<<<<<< HEAD
-            halo_size = kwargs.pop("halo_size") if "halo_size" in kwargs else 0
-=======
->>>>>>> 54c60498
             boundary = gt_definitions.Boundary(
                 ([(0, 0)] * len(domain_info.parallel_axes)) + [(0, 0)]
             )
