--- conflicted
+++ resolved
@@ -321,11 +321,7 @@
         call = self.NATIVE_FUNC_TO_CPP[node.func]
         if self.gt_backend_t != "cuda":
             call = "std::" + call
-<<<<<<< HEAD
-        args = ",".join([self.visit(arg) for arg in node.args])
-=======
         args = ",".join(self.visit(arg) for arg in node.args)
->>>>>>> 447f8f40
         return f"{call}({args})"
 
     def visit_TernaryOpExpr(self, node: gt_ir.TernaryOpExpr):
