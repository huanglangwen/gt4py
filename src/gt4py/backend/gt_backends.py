# -*- coding: utf-8 -*-
#
# GT4Py - GridTools4Py - GridTools for Python
#
# Copyright (c) 2014-2020, ETH Zurich
# All rights reserved.
#
# This file is part the GT4Py project and the GridTools framework.
# GT4Py is free software: you can redistribute it and/or modify it under
# the terms of the GNU General Public License as published by the
# Free Software Foundation, either version 3 of the License, or any later
# version. See the LICENSE.txt file at the top-level directory of this
# distribution for a copy of the license or check <https://www.gnu.org/licenses/>.
#
# SPDX-License-Identifier: GPL-3.0-or-later

import abc
import functools
import numbers
import os
from typing import TYPE_CHECKING, Any, Dict, List, Optional, Tuple, Type, Union

import jinja2
import numpy as np

from gt4py import backend as gt_backend
from gt4py import definitions as gt_definitions
from gt4py import gt_src_manager
from gt4py import ir as gt_ir
from gt4py import utils as gt_utils
from gt4py.utils import text as gt_text

from . import pyext_builder


if TYPE_CHECKING:
    from gt4py.stencil_object import StencilObject


def make_x86_layout_map(mask: Tuple[int, ...]) -> Tuple[Optional[int], ...]:
    ctr = iter(range(sum(mask)))
    if len(mask) < 3:
        layout: List[Optional[int]] = [next(ctr) if m else None for m in mask]
    else:
        swapped_mask: List[Optional[int]] = [*mask[3:], *mask[:3]]
        layout = [next(ctr) if m else None for m in swapped_mask]

        layout = [*layout[-3:], *layout[:-3]]

    return tuple(layout)


def x86_is_compatible_layout(field):
    stride = 0
    layout_map = make_x86_layout_map(field.mask)
    if len(field.strides) < len(layout_map):
        return False
    for dim in reversed(np.argsort(layout_map)):
        if field.strides[dim] < stride:
            return False
        stride = field.strides[dim]
    return True


def gtcpu_is_compatible_type(field):
    return isinstance(field, np.ndarray)


def make_mc_layout_map(mask: Tuple[int, ...]) -> Tuple[Optional[int], ...]:
    ctr = reversed(range(sum(mask)))
    if len(mask) < 3:
        layout: List[Optional[int]] = [next(ctr) if m else None for m in mask]
    else:
        swapped_mask: List[Optional[int]] = list(mask)
        tmp = swapped_mask[1]
        swapped_mask[1] = swapped_mask[2]
        swapped_mask[2] = tmp

        layout = [next(ctr) if m else None for m in swapped_mask]

        tmp = layout[1]
        layout[1] = layout[2]
        layout[2] = tmp

    return tuple(layout)


def mc_is_compatible_layout(field):
    stride = 0
    layout_map = make_mc_layout_map(field.mask)
    if len(field.strides) < len(layout_map):
        return False
    for dim in reversed(np.argsort(layout_map)):
        if field.strides[dim] < stride:
            return False
        stride = field.strides[dim]
    return True


def cuda_layout(mask: Tuple[int, ...]) -> Tuple[Optional[int], ...]:
    ctr = reversed(range(sum(mask)))
    return tuple([next(ctr) if m else None for m in mask])


def cuda_is_compatible_layout(field):
    stride = 0
    layout_map = cuda_layout(field.mask)
    if len(field.strides) < len(layout_map):
        return False
    for dim in reversed(np.argsort(layout_map)):
        if field.strides[dim] < stride:
            return False
        stride = field.strides[dim]
    return True


def cuda_is_compatible_type(field):
    # ToDo: find a better way to remove the import cycle
    from gt4py.storage.storage import ExplicitlySyncedGPUStorage, GPUStorage

    return isinstance(field, (GPUStorage, ExplicitlySyncedGPUStorage))


class _MaxKOffsetExtractor(gt_ir.IRNodeVisitor):
    @classmethod
    def apply(cls, root_node):
        return cls()(root_node)

    def __init__(self):
        self.max_offset = 2

    def __call__(self, node):
        self.visit(node)
        return self.max_offset

    def visit_AxisBound(self, node: gt_ir.AxisBound):
        self.max_offset = max(self.max_offset, abs(node.offset) + 1)


_extract_max_k_offset = _MaxKOffsetExtractor.apply


class GTPyExtGenerator(gt_ir.IRNodeVisitor):

    TEMPLATE_DIR = os.path.join(os.path.dirname(__file__), "templates")
    TEMPLATE_FILES = {
        "computation.hpp": "computation.hpp.in",
        "computation.src": "computation.src.in",
        "bindings.cpp": "bindings.cpp.in",
    }

    OP_TO_CPP = {
        gt_ir.UnaryOperator.POS: "+",
        gt_ir.UnaryOperator.NEG: "-",
        gt_ir.UnaryOperator.NOT: "!",
        gt_ir.BinaryOperator.ADD: "+",
        gt_ir.BinaryOperator.SUB: "-",
        gt_ir.BinaryOperator.MUL: "*",
        gt_ir.BinaryOperator.DIV: "/",
        gt_ir.BinaryOperator.POW: lambda lhs, rhs: "pow({lhs}, {rhs})".format(lhs=lhs, rhs=rhs),
        gt_ir.BinaryOperator.AND: "&&",
        gt_ir.BinaryOperator.OR: "||",
        gt_ir.BinaryOperator.LT: "<",
        gt_ir.BinaryOperator.LE: "<=",
        gt_ir.BinaryOperator.EQ: "==",
        gt_ir.BinaryOperator.GE: ">=",
        gt_ir.BinaryOperator.GT: ">",
        gt_ir.BinaryOperator.NE: "!=",
    }

    DATA_TYPE_TO_CPP = {
        gt_ir.DataType.BOOL: "bool",
        gt_ir.DataType.INT8: "int8_t",
        gt_ir.DataType.INT16: "int16_t",
        gt_ir.DataType.INT32: "int32_t",
        gt_ir.DataType.INT64: "int64_t",
        gt_ir.DataType.FLOAT32: "float32_t",
        gt_ir.DataType.FLOAT64: "float64_t",
        gt_ir.DataType.DEFAULT: "float64_t",
    }

    NATIVE_FUNC_TO_CPP = {
        gt_ir.NativeFunction.ABS: "fabs",
        gt_ir.NativeFunction.MIN: "min",
        gt_ir.NativeFunction.MAX: "max",
        gt_ir.NativeFunction.MOD: "fmod",
        gt_ir.NativeFunction.SIN: "sin",
        gt_ir.NativeFunction.COS: "cos",
        gt_ir.NativeFunction.TAN: "tan",
        gt_ir.NativeFunction.ARCSIN: "asin",
        gt_ir.NativeFunction.ARCCOS: "acos",
        gt_ir.NativeFunction.ARCTAN: "atan",
        gt_ir.NativeFunction.SQRT: "sqrt",
        gt_ir.NativeFunction.EXP: "exp",
        gt_ir.NativeFunction.LOG: "log",
        gt_ir.NativeFunction.ISFINITE: "isfinite",
        gt_ir.NativeFunction.ISINF: "isinf",
        gt_ir.NativeFunction.ISNAN: "isnan",
        gt_ir.NativeFunction.FLOOR: "floor",
        gt_ir.NativeFunction.CEIL: "ceil",
        gt_ir.NativeFunction.TRUNC: "trunc",
    }

    def __init__(self, class_name, module_name, gt_backend_t, options):
        self.class_name = class_name
        self.module_name = module_name
        self.gt_backend_t = gt_backend_t
        self.options = options

        self.templates = {}
        for key, file_name in self.TEMPLATE_FILES.items():
            with open(os.path.join(self.TEMPLATE_DIR, file_name), "r") as f:
                self.templates[key] = jinja2.Template(f.read())
        self.impl_node = None
        self.stage_symbols = None
        self.apply_block_symbols = None
        self.declared_symbols = None

    def __call__(self, impl_node: gt_ir.StencilImplementation) -> Dict[str, str]:
        assert isinstance(impl_node, gt_ir.StencilImplementation)
        assert impl_node.domain.sequential_axis.name == gt_definitions.CartesianSpace.Axis.K.name

        self.impl_node = impl_node

        self.domain = impl_node.domain
        self.k_splitters: List[Tuple[str, int]] = []
        # k_ax = self.domain.sequential_axis.name
        # if k_ax in self.impl_node.axis_splitters:
        #     for item in self.impl_node.axis_splitters[k_ax]:
        #         if item.is_scalar:
        #             values = [(item.name, None)]
        #         else:
        #             values = [(item.name, i) for i in range(item.length)]
        #         self.k_splitters.extend(values)

        source = self.visit(impl_node)

        return source

    def _make_cpp_value(self, value):
        if isinstance(value, numbers.Number):
            if isinstance(value, bool):
                value = int(value)
            result = str(value)
        else:
            result = None

        return result

    def _make_cpp_type(self, data_type: gt_ir.DataType):
        result = self.DATA_TYPE_TO_CPP[data_type]

        return result

    def _make_cpp_variable(self, decl: gt_ir.VarDecl):
        result = "{t} {name}:".format(t=self.DATA_TYPE_TO_CPP[decl.data_type], name=decl.name)

        return result

    def visit_ScalarLiteral(self, node: gt_ir.ScalarLiteral):
        source = "{dtype}{{{value}}}".format(
            dtype=self.DATA_TYPE_TO_CPP[node.data_type], value=node.value
        )

        return source

    def visit_FieldRef(self, node: gt_ir.FieldRef, **kwargs):
        assert node.name in self.apply_block_symbols
        offset = [node.offset.get(name, 0) for name in self.domain.axes_names]
        if not all(i == 0 for i in offset):
            idx = ", ".join(str(i) for i in offset)
        else:
            idx = ""
        source = "eval({name}({idx}))".format(name=node.name, idx=idx)

        return source

    def visit_VarRef(self, node: gt_ir.VarRef, *, write_context=False):
        assert node.name in self.apply_block_symbols

        if write_context and node.name not in self.declared_symbols:
            self.declared_symbols.add(node.name)
            source = self._make_cpp_type(self.apply_block_symbols[node.name].data_type) + " "
        else:
            source = ""

        idx = ", ".join(str(i) for i in node.index) if node.index else ""

        if node.name in self.impl_node.parameters:
            source += "eval({name}({idx}))".format(name=node.name, idx=idx)
        else:
            source += "{name}".format(name=node.name)
            if idx:
                source += "[{idx}]".format(idx=idx)

        return source

    def visit_UnaryOpExpr(self, node: gt_ir.UnaryOpExpr):
        fmt = "({})" if isinstance(node.arg, gt_ir.CompositeExpr) else "{}"
        source = "{op}{expr}".format(
            op=self.OP_TO_CPP[node.op], expr=fmt.format(self.visit(node.arg))
        )

        return source

    def visit_BinOpExpr(self, node: gt_ir.BinOpExpr):
        lhs_fmt = "({})" if isinstance(node.lhs, gt_ir.CompositeExpr) else "{}"
        lhs_expr = lhs_fmt.format(self.visit(node.lhs))
        rhs_fmt = "({})" if isinstance(node.rhs, gt_ir.CompositeExpr) else "{}"
        rhs_expr = rhs_fmt.format(self.visit(node.rhs))

        cpp_op = self.OP_TO_CPP[node.op]
        if callable(cpp_op):
            source = cpp_op(lhs_expr, rhs_expr)
        else:
            source = "{lhs} {op} {rhs}".format(lhs=lhs_expr, op=cpp_op, rhs=rhs_expr)

        return source

    def visit_NativeFuncCall(self, node: gt_ir.NativeFuncCall):
        call = self.NATIVE_FUNC_TO_CPP[node.func]
        if self.gt_backend_t != "cuda":
            call = "std::" + call
        args = ",".join(self.visit(arg) for arg in node.args)
        return f"{call}({args})"

    def visit_TernaryOpExpr(self, node: gt_ir.TernaryOpExpr):
        then_fmt = "({})" if isinstance(node.then_expr, gt_ir.CompositeExpr) else "{}"
        else_fmt = "({})" if isinstance(node.else_expr, gt_ir.CompositeExpr) else "{}"
        source = "({condition}) ? {then_expr} : {else_expr}".format(
            condition=self.visit(node.condition),
            then_expr=then_fmt.format(self.visit(node.then_expr)),
            else_expr=else_fmt.format(self.visit(node.else_expr)),
        )

        return source

    def visit_Assign(self, node: gt_ir.Assign):
        lhs = self.visit(node.target, write_context=True)
        rhs = self.visit(node.value)
        source = "{lhs} = {rhs};".format(lhs=lhs, rhs=rhs)

        return [source]

    def visit_BlockStmt(self, node: gt_ir.BlockStmt):
        body_sources = gt_text.TextBlock()
        for stmt in node.stmts:
            body_sources.extend(self.visit(stmt))

        return body_sources.text

    def visit_If(self, node: gt_ir.If):
        body_sources = gt_text.TextBlock()
        body_sources.append("if ({condition}) {{".format(condition=self.visit(node.condition)))
        for stmt in node.main_body.stmts:
            body_sources.extend(self.visit(stmt))
        if node.else_body:
            body_sources.append("} else {")

            for stmt in node.else_body.stmts:
                body_sources.extend(self.visit(stmt))

        body_sources.append("}")
        return body_sources

    def visit_AxisBound(self, node: gt_ir.AxisBound):
        if node.level == gt_ir.LevelMarker.START:
            level = 0
        elif node.level == gt_ir.LevelMarker.END:
            level = len(self.k_splitters) + 1
        else:
            assert isinstance(node.level, gt_ir.VarRef)
            assert len(node.level.index) == 1
            level = self.k_splitters.index((node.name, node.index[0]))

        # Shift offset to make it relative to the splitter (in-between levels)
        offset = node.offset + 1 if node.offset >= 0 else node.offset

        return level, offset

    def visit_AxisInterval(self, node: gt_ir.AxisInterval):
        start_splitter, start_offset = self.visit(node.start)
        end_splitter, end_offset = self.visit(node.end)

        # Transform range from excluded endpoint to including endpoint
        end_offset = -1 if end_offset == 1 else end_offset - 1

        return (start_splitter, start_offset), (end_splitter, end_offset)

    def visit_ApplyBlock(self, node: gt_ir.ApplyBlock):
        # if node.intervals:
        #     assert set(node.intervals.keys()) == {self.domain.sequential_axis.name}
        #     interval_definition = self.visit(node.intervals[self.domain.sequential_axis.name])
        # else:
        #     interval_definition = (None, None)
        interval_definition = self.visit(node.interval)

        self.declared_symbols = set()
        self.apply_block_symbols = {**self.stage_symbols, **node.local_symbols}
        body_sources = self.visit(node.body)

        return interval_definition, body_sources

    def visit_Stage(self, node: gt_ir.Stage):
        # Initialize symbols for the generation of references in this stage
        # self.stage_symbols = dict(node.local_symbols)
        self.stage_symbols = {}
        args = []
        for accessor in node.accessors:
            self.stage_symbols[accessor.symbol] = accessor
            arg = {"name": accessor.symbol, "access_type": "in", "extent": None}
            if isinstance(accessor, gt_ir.FieldAccessor):
                arg["access_type"] = (
                    "in" if accessor.intent == gt_ir.AccessIntent.READ_ONLY else "inout"
                )
                arg["extent"] = gt_utils.flatten(accessor.extent)
            args.append(arg)

        # Create regions and computations
        regions = []
        for apply_block in node.apply_blocks:
            interval_definition, body_sources = self.visit(apply_block)
            regions.append(
                {
                    "interval_start": interval_definition[0],
                    "interval_end": interval_definition[1],
                    "body": body_sources,
                }
            )
        functor_content = {"args": args, "regions": regions}

        return functor_content

    def visit_StencilImplementation(self, node: gt_ir.StencilImplementation) -> Dict[str, str]:
        offset_limit = _extract_max_k_offset(node)
        k_axis = {"n_intervals": 1, "offset_limit": offset_limit}
        max_extent = functools.reduce(
            lambda a, b: a | b, node.fields_extents.values(), gt_definitions.Extent.zeros()
        )
        halo_sizes = tuple(max(lower, upper) for lower, upper in max_extent.to_boundary())
        constants = {}
        if node.externals:
            for name, value in node.externals.items():
                value = self._make_cpp_value(name)
                if value is not None:
                    constants[name] = value

        arg_fields = []
        tmp_fields = []
        storage_ids = []
        max_ndim = 0
        for name, field_decl in node.fields.items():
            if name not in node.unreferenced:
                max_ndim = max(max_ndim, len(field_decl.axes))
                field_attributes = {
                    "name": field_decl.name,
                    "dtype": self._make_cpp_type(field_decl.data_type),
                }
                if field_decl.is_api:
                    if field_decl.layout_id not in storage_ids:
                        storage_ids.append(field_decl.layout_id)
                    field_attributes["layout_id"] = storage_ids.index(field_decl.layout_id)
                    arg_fields.append(field_attributes)
                else:
                    tmp_fields.append(field_attributes)

        parameters = [
            {"name": parameter.name, "dtype": self._make_cpp_type(parameter.data_type)}
            for name, parameter in node.parameters.items()
            if name not in node.unreferenced
        ]

        stage_functors = {}
        for multi_stage in node.multi_stages:
            for group in multi_stage.groups:
                for stage in group.stages:
                    stage_functors[stage.name] = self.visit(stage)

        multi_stages = []
        for multi_stage in node.multi_stages:
            steps = [[stage.name for stage in group.stages] for group in multi_stage.groups]
            multi_stages.append({"exec": str(multi_stage.iteration_order).lower(), "steps": steps})

        template_args = dict(
            arg_fields=arg_fields,
            constants=constants,
            gt_backend=self.gt_backend_t,
            halo_sizes=halo_sizes,
            k_axis=k_axis,
            module_name=self.module_name,
            multi_stages=multi_stages,
            parameters=parameters,
            stage_functors=stage_functors,
            stencil_unique_name=self.class_name,
            tmp_fields=tmp_fields,
        )

        sources = {}
        for key, template in self.templates.items():
            sources[key] = template.render(**template_args)

        return sources


class BaseGTBackend(gt_backend.BasePyExtBackend, gt_backend.CLIBackendMixin):

    GT_BACKEND_OPTS = {
        "add_profile_info": {"versioning": True},
        "clean": {"versioning": False},
        "debug_mode": {"versioning": True},
        "verbose": {"versioning": False},
    }

    GT_BACKEND_T: str

    MODULE_GENERATOR_CLASS = gt_backend.PyExtModuleGenerator

    PYEXT_GENERATOR_CLASS = GTPyExtGenerator

    def generate(self) -> Type["StencilObject"]:
        self.check_options(self.builder.options)

        implementation_ir = self.builder.implementation_ir

        # Generate the Python binary extension (checking if GridTools sources are installed)
        if not gt_src_manager.has_gt_sources() and not gt_src_manager.install_gt_sources():
            raise RuntimeError("Missing GridTools sources.")

        pyext_module_name: Optional[str]
        pyext_file_path: Optional[str]
        if implementation_ir.multi_stages:
            pyext_module_name, pyext_file_path = self.generate_extension()
        else:
            # if computation has no effect, there is no need to create an extension
            pyext_module_name, pyext_file_path = None, None

        # Generate and return the Python wrapper class
        return self.make_module(
            pyext_module_name=pyext_module_name, pyext_file_path=pyext_file_path,
        )

    def generate_computation(self) -> Dict[str, Union[str, Dict]]:
        dir_name = f"{self.builder.options.name}_src"
        src_files = self.make_extension_sources()
        return {dir_name: src_files}

    @abc.abstractmethod
    def generate_extension(self, **kwargs: Any) -> Tuple[str, str]:
        """
        Generate and build a python extension for the stencil computation.

        Returns the name and file path (as string) of the compiled extension ".so" module.
        """
        pass

    def make_extension(self, *, uses_cuda: bool = False) -> Tuple[str, str]:
        # Generate source
        if not self.builder.options._impl_opts.get("disable-code-generation", False):
            gt_pyext_sources: Dict[str, Any] = self.make_extension_sources()
        else:
            # Pass NOTHING to the self.builder means try to reuse the source code files
            gt_pyext_sources = {
                key: gt_utils.NOTHING for key in self.PYEXT_GENERATOR_CLASS.TEMPLATE_FILES.keys()
            }

        final_ext = ".cu" if uses_cuda else ".cpp"
        keys = list(gt_pyext_sources.keys())
        for key in keys:
            if key.split(".")[-1] == "src":
                new_key = key.replace(".src", final_ext)
                gt_pyext_sources[new_key] = gt_pyext_sources.pop(key)

        # Build extension module
        pyext_opts = dict(
            verbose=self.builder.options.backend_opts.get("verbose", False),
            clean=self.builder.options.backend_opts.get("clean", False),
            **pyext_builder.get_gt_pyext_build_opts(
                debug_mode=self.builder.options.backend_opts.get("debug_mode", False),
                add_profile_info=self.builder.options.backend_opts.get("add_profile_info", False),
                uses_cuda=uses_cuda,
            ),
        )

        result = self.build_extension_module(gt_pyext_sources, pyext_opts, uses_cuda=uses_cuda)
        return result

    def make_extension_sources(self) -> Dict[str, str]:
        """Generate the source for the stencil independently from use case."""
        class_name = (
            self.pyext_class_name if self.builder.stencil_id else self.builder.options.name
        )
        module_name = (
            self.pyext_module_name
            if self.builder.stencil_id
            else f"{self.builder.options.name}_pyext"
        )
        gt_pyext_generator = self.PYEXT_GENERATOR_CLASS(
            class_name, module_name, self.GT_BACKEND_T, self.builder.options
        )
        return gt_pyext_generator(self.builder.implementation_ir)


@gt_backend.register
class GTX86Backend(BaseGTBackend):

    GT_BACKEND_T = "x86"

    name = "gtx86"
    options = BaseGTBackend.GT_BACKEND_OPTS
    storage_info = {
        "alignment": 1,
        "device": "cpu",
        "layout_map": make_x86_layout_map,
        "is_compatible_layout": x86_is_compatible_layout,
        "is_compatible_type": gtcpu_is_compatible_type,
    }

    languages = {"computation": "c++", "bindings": ["python"]}

    def generate_extension(self, **kwargs: Any) -> Tuple[str, str]:
        return self.make_extension(uses_cuda=False)


@gt_backend.register
class GTMCBackend(BaseGTBackend):

    GT_BACKEND_T = "mc"

    name = "gtmc"
    options = BaseGTBackend.GT_BACKEND_OPTS
    storage_info = {
        "alignment": 8,
        "device": "cpu",
        "layout_map": make_mc_layout_map,
        "is_compatible_layout": mc_is_compatible_layout,
        "is_compatible_type": gtcpu_is_compatible_type,
    }

    languages = {"computation": "c++", "bindings": ["python"]}

    def generate_extension(self, **kwargs: Any) -> Tuple[str, str]:
        return self.make_extension(uses_cuda=False)


class GTCUDAPyModuleGenerator(gt_backend.CUDAPyExtModuleGenerator):
    def generate_pre_run(self) -> str:
        field_names = self.args_data["field_info"].keys()

        return "\n".join([f + ".host_to_device()" for f in field_names])

    def generate_post_run(self) -> str:
        output_field_names = [
            name
<<<<<<< HEAD
            for name, info in self.module_info["field_info"].items()
            if info and info.access == gt_definitions.AccessKind.READ_WRITE
=======
            for name, info in self.args_data["field_info"].items()
            if info.access == gt_definitions.AccessKind.READ_WRITE
>>>>>>> 95e564fa
        ]

        return "\n".join([f + "._set_device_modified()" for f in output_field_names])


@gt_backend.register
class GTCUDABackend(BaseGTBackend):

    MODULE_GENERATOR_CLASS = GTCUDAPyModuleGenerator

    GT_BACKEND_T = "cuda"

    name = "gtcuda"
    options = BaseGTBackend.GT_BACKEND_OPTS
    storage_info = {
        "alignment": 32,
        "device": "gpu",
        "layout_map": cuda_layout,
        "is_compatible_layout": cuda_is_compatible_layout,
        "is_compatible_type": cuda_is_compatible_type,
    }

    languages = {"computation": "cuda", "bindings": ["python"]}

    def generate_extension(self, **kwargs: Any) -> Tuple[str, str]:
        return self.make_extension(uses_cuda=True)<|MERGE_RESOLUTION|>--- conflicted
+++ resolved
@@ -651,13 +651,8 @@
     def generate_post_run(self) -> str:
         output_field_names = [
             name
-<<<<<<< HEAD
             for name, info in self.module_info["field_info"].items()
             if info and info.access == gt_definitions.AccessKind.READ_WRITE
-=======
-            for name, info in self.args_data["field_info"].items()
-            if info.access == gt_definitions.AccessKind.READ_WRITE
->>>>>>> 95e564fa
         ]
 
         return "\n".join([f + "._set_device_modified()" for f in output_field_names])
