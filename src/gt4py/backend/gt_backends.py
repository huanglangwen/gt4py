--- conflicted
+++ resolved
@@ -662,11 +662,7 @@
         output_field_names = [
             name
             for name, info in self.module_info["field_info"].items()
-<<<<<<< HEAD
-            if info is not None and info.access == gt_definitions.AccessKind.READ_WRITE
-=======
             if info and info.access == gt_definitions.AccessKind.READ_WRITE
->>>>>>> 502a6063
         ]
 
         return "\n".join([f + "._set_device_modified()" for f in output_field_names])
