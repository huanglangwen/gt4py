# -*- coding: utf-8 -*-
#
# GT4Py - GridTools4Py - GridTools for Python
#
# Copyright (c) 2014-2020, ETH Zurich
# All rights reserved.
#
# This file is part the GT4Py project and the GridTools framework.
# GT4Py is free software: you can redistribute it and/or modify it under
# the terms of the GNU General Public License as published by the
# Free Software Foundation, either version 3 of the License, or any later
# version. See the LICENSE.txt file at the top-level directory of this
# distribution for a copy of the license or check <https://www.gnu.org/licenses/>.
#
# SPDX-License-Identifier: GPL-3.0-or-later

import textwrap
from typing import TYPE_CHECKING

import numpy as np
import copy

from gt4py import backend as gt_backend
from gt4py import definitions as gt_definitions
from gt4py import ir as gt_ir
from gt4py.utils import text as gt_text

from .python_generator import PythonSourceGenerator


if TYPE_CHECKING:
    from gt4py.stencil_builder import StencilBuilder


class NumPySourceGenerator(PythonSourceGenerator):
    NATIVE_FUNC_TO_PYTHON = {
        gt_ir.NativeFunction.ABS: "np.abs",
        gt_ir.NativeFunction.MIN: "np.minimum",
        gt_ir.NativeFunction.MAX: "np.maximum",
        gt_ir.NativeFunction.MOD: "np.mod",
        gt_ir.NativeFunction.SIN: "np.sin",
        gt_ir.NativeFunction.COS: "np.cos",
        gt_ir.NativeFunction.TAN: "np.tan",
        gt_ir.NativeFunction.ARCSIN: "np.arcsin",
        gt_ir.NativeFunction.ARCCOS: "np.arccos",
        gt_ir.NativeFunction.ARCTAN: "np.arctan",
        gt_ir.NativeFunction.SQRT: "np.sqrt",
        gt_ir.NativeFunction.EXP: "np.exp",
        gt_ir.NativeFunction.LOG: "np.log",
        gt_ir.NativeFunction.ISFINITE: "np.isfinite",
        gt_ir.NativeFunction.ISINF: "np.isinf",
        gt_ir.NativeFunction.ISNAN: "np.isnan",
        gt_ir.NativeFunction.FLOOR: "np.floor",
        gt_ir.NativeFunction.CEIL: "np.ceil",
        gt_ir.NativeFunction.TRUNC: "np.trunc",
    }

    def __init__(self, *args, interval_k_start_name, interval_k_end_name, **kwargs):
        super().__init__(*args, **kwargs)
        self.interval_k_start_name = interval_k_start_name
        self.interval_k_end_name = interval_k_end_name
        self.conditions_depth = 0

    def _make_field_origin(self, name: str, origin=None):
        if origin is None:
            origin = "{origin_arg}['{name}']".format(origin_arg=self.origin_arg_name, name=name)

        source_lines = [
            "{name}{marker} = {origin}".format(name=name, marker=self.origin_marker, origin=origin)
        ]

        return source_lines

    def _make_regional_computation(self, iteration_order, interval_definition, body_sources):
        source_lines = []
        loop_bounds = [None, None]

        for r, bound in enumerate(interval_definition):
            loop_bounds[r] = "{}".format(self.k_splitters_value[bound[0]])
            if bound[1]:
                loop_bounds[r] += "{:+d}".format(bound[1])

        if iteration_order != gt_ir.IterationOrder.BACKWARD:
            range_args = loop_bounds
        else:
            range_args = [loop_bounds[1] + " -1", loop_bounds[0] + " -1", "-1"]

        if iteration_order != gt_ir.IterationOrder.PARALLEL:
            range_expr = "range({args})".format(args=", ".join(a for a in range_args))
            seq_axis = self.impl_node.domain.sequential_axis.name
            source_lines.append(
                "for {ax} in {range_expr}:".format(ax=seq_axis, range_expr=range_expr)
            )
            source_lines.extend(" " * self.indent_size + line for line in body_sources)
        else:
            source_lines.append(
                "{interval_k_start_name} = {lb}".format(
                    interval_k_start_name=self.interval_k_start_name, lb=loop_bounds[0]
                )
            )
            source_lines.append(
                "{interval_k_end_name} = {ub}".format(
                    interval_k_end_name=self.interval_k_end_name, ub=loop_bounds[1]
                )
            )
            source_lines.extend(body_sources)
            source_lines.extend("\n")
        return source_lines

    def make_temporary_field(
        self, name: str, dtype: gt_ir.DataType, extent: gt_definitions.Extent
    ):
        source_lines = super().make_temporary_field(name, dtype, extent)
        source_lines.extend(self._make_field_origin(name, extent.to_boundary().lower_indices))

        return source_lines

    def make_stage_source(self, iteration_order: gt_ir.IterationOrder, regions: list):
        source_lines = []

        # Computations body is split in different vertical regions
        regions = sorted(regions)
        if iteration_order == gt_ir.IterationOrder.BACKWARD:
            regions = reversed(regions)

        for bounds, body in regions:
            region_lines = self._make_regional_computation(iteration_order, bounds, body)
            source_lines.extend(region_lines)

        return source_lines

    # ---- Visitor handlers ----
    def visit_FieldRef(self, node: gt_ir.FieldRef):
        assert node.name in self.block_info.accessors

        is_parallel = self.block_info.iteration_order == gt_ir.IterationOrder.PARALLEL
        extent = self.block_info.extent
        lower_extent = list(extent.lower_indices)
        upper_extent = list(extent.upper_indices)

        for d, ax in enumerate(self.domain.axes_names):
            idx = node.offset.get(ax, 0)
            if idx:
                lower_extent[d] += idx
                upper_extent[d] += idx

        index = []
        for d in range(2):
            start_expr = " {:+d}".format(lower_extent[d]) if lower_extent[d] != 0 else ""
            size_expr = "{dom}[{d}]".format(dom=self.domain_arg_name, d=d)
            size_expr += " {:+d}".format(upper_extent[d]) if upper_extent[d] != 0 else ""
            index.append(
                "{name}{marker}[{d}]{start}: {name}{marker}[{d}] + {size}".format(
                    name=node.name,
                    start=start_expr,
                    marker=self.origin_marker,
                    d=d,
                    size=size_expr,
                )
            )

        k_ax = self.domain.sequential_axis.name
        k_offset = node.offset.get(k_ax, 0)
        if is_parallel:
            start_expr = self.interval_k_start_name
            start_expr += " {:+d}".format(k_offset) if k_offset else ""
            end_expr = self.interval_k_end_name
            end_expr += " {:+d}".format(k_offset) if k_offset else ""
            index.append(
                "{name}{marker}[2] + {start}:{name}{marker}[2] + {stop}".format(
                    name=node.name, start=start_expr, marker=self.origin_marker, stop=end_expr
                )
            )
        else:
            idx = "{:+d}".format(k_offset) if k_offset else ""
            index.append(
                "{name}{marker}[{d}] + {ax}{idx}".format(
                    name=node.name,
                    marker=self.origin_marker,
                    d=len(self.domain.parallel_axes),
                    ax=k_ax,
                    idx=idx,
                )
            )

        source = "{name}[{index}]".format(name=node.name, index=", ".join(index))

        return source

    def visit_StencilImplementation(self, node: gt_ir.StencilImplementation):
        self.sources.empty_line()

        # Accessors for IO fields
        self.sources.append("# Sliced views of the stencil fields (domain + borders)")
        for info in node.api_signature:
            if info.name in node.fields and info.name not in node.unreferenced:
                self.sources.extend(self._make_field_origin(info.name))
                self.sources.extend(
                    "{name} = {name}.view({np}.ndarray)".format(
                        name=info.name, np=self.numpy_prefix
                    )
                )
        self.sources.empty_line()

        super().visit_StencilImplementation(node)

    def visit_UnaryOpExpr(self, node: gt_ir.UnaryOpExpr):

        if node.op is gt_ir.UnaryOperator.NOT:
            source = "np.logical_not({expr})".format(expr=self.visit(node.arg))
        else:
            fmt = "({})" if isinstance(node.arg, gt_ir.CompositeExpr) else "{}"
            source = "{op}{expr}".format(
                op=self.OP_TO_PYTHON[node.op], expr=fmt.format(self.visit(node.arg))
            )

        return source

    def visit_BinOpExpr(self, node: gt_ir.BinOpExpr):
        if node.op is gt_ir.BinaryOperator.AND:
            source = "np.logical_and({lhs}, {rhs})".format(
                lhs=self.visit(node.lhs), rhs=self.visit(node.rhs)
            )
        elif node.op is gt_ir.BinaryOperator.OR:
            source = "np.logical_or({lhs}, {rhs})".format(
                lhs=self.visit(node.lhs), rhs=self.visit(node.rhs)
            )
        else:
            lhs_fmt = "({})" if isinstance(node.lhs, gt_ir.CompositeExpr) else "{}"
            rhs_fmt = "({})" if isinstance(node.rhs, gt_ir.CompositeExpr) else "{}"
            source = "{lhs} {op} {rhs}".format(
                lhs=lhs_fmt.format(self.visit(node.lhs)),
                op=self.OP_TO_PYTHON[node.op],
                rhs=rhs_fmt.format(self.visit(node.rhs)),
            )

        return source

    def visit_TernaryOpExpr(self, node: gt_ir.TernaryOpExpr):
        then_fmt = "({})" if isinstance(node.then_expr, gt_ir.CompositeExpr) else "{}"
        else_fmt = "({})" if isinstance(node.else_expr, gt_ir.CompositeExpr) else "{}"

        source = "vectorized_ternary_op(condition={condition}, then_expr={then_expr}, else_expr={else_expr}, dtype={np}.{dtype})".format(
            condition=self.visit(node.condition),
            then_expr=then_fmt.format(self.visit(node.then_expr)),
            else_expr=else_fmt.format(self.visit(node.else_expr)),
            dtype=node.data_type.dtype.name,
            np=self.numpy_prefix,
        )

        return source

    def _visit_branch_stmt(self, stmt):
        sources = []
        if isinstance(stmt, gt_ir.Assign):
            condition = "__condition_1"
            for i in range(1, self.conditions_depth):
                condition = "{np}.logical_and({outer_condition}, {inner_condition})".format(
                    np=self.numpy_prefix,
                    outer_condition=condition,
                    inner_condition="__condition_{level}".format(level=i + 1),
                )

            target = self.visit(stmt.target)
            value = self.visit(stmt.value)

            data_type = (
                self.block_info.symbols[target].data_type
                if target in self.block_info.symbols
                else stmt.target.data_type
            )

            sources.append(
                "{target} = vectorized_ternary_op(condition={condition}, then_expr={then_expr}, else_expr={else_expr}, dtype={np}.{dtype})".format(
                    condition=condition,
                    target=target,
                    then_expr=value,
                    else_expr=target,
                    dtype=data_type.dtype.name,
                    np=self.numpy_prefix,
                )
            )
        else:
            stmt_sources = self.visit(stmt)
            if isinstance(stmt_sources, list):
                sources.extend(stmt_sources)
            else:
                sources.append(stmt_sources)
        return sources

    def visit_If(self, node: gt_ir.If):
        sources = []
        self.conditions_depth += 1
        sources.append(
            "__condition_{level} = {condition}".format(
                level=self.conditions_depth, condition=self.visit(node.condition)
            )
        )

        for stmt in node.main_body.stmts:
            sources.extend(self._visit_branch_stmt(stmt))
        if node.else_body is not None:
            sources.append(
                "__condition_{level} = np.logical_not(__condition_{level})".format(
                    level=self.conditions_depth, condition=self.visit(node.condition)
                )
            )
            for stmt in node.else_body.stmts:
                sources.extend(self._visit_branch_stmt(stmt))

        self.conditions_depth -= 1
        # return "\n".join(sources)
        return sources


class NumPyModuleGenerator(gt_backend.BaseModuleGenerator):
<<<<<<< HEAD
    def __init__(self, builder: "StencilBuilder"):
        super().__init__(builder)
        self.numpy_module = self.backend_name
=======
    def __init__(self):
        super().__init__()
>>>>>>> c20ce703
        self.source_generator = NumPySourceGenerator(
            indent_size=self.TEMPLATE_INDENT_SIZE,
            origin_marker="__O",
            domain_arg_name=self.DOMAIN_ARG_NAME,
            origin_arg_name=self.ORIGIN_ARG_NAME,
            splitters_name=self.SPLITTERS_NAME,
            numpy_prefix="np",
            interval_k_start_name="interval_k_start",
            interval_k_end_name="interval_k_end",
        )

    def generate_module_members(self):
        source = """
def vectorized_ternary_op(*, condition, then_expr, else_expr, dtype):
    return np.choose(
        condition,
        [else_expr, then_expr],
        out=np.empty(
            np.max(
                (
                    np.asanyarray(condition).shape,
                    np.asanyarray(then_expr).shape,
                    np.asanyarray(else_expr).shape,
                ),
                axis=0,
            ),
            dtype=dtype,
        ),
    )
"""
        return source

    def generate_implementation(self):
        block = gt_text.TextBlock(indent_size=self.TEMPLATE_INDENT_SIZE)
        self.source_generator(self.builder.implementation_ir, block)
        if self.builder.options.backend_opts.get("ignore_np_errstate", True):
            source = "with np.errstate(divide='ignore', over='ignore', under='ignore', invalid='ignore'):\n"
            source += textwrap.indent(block.text, " " * self.TEMPLATE_INDENT_SIZE)
        else:
            source = block.text
        return source


def numpy_layout(mask):
    ctr = iter(range(sum(mask)))
    layout = [next(ctr) if m else None for m in mask]
    return tuple(layout)


def numpy_is_compatible_layout(field):
    return sum(field.shape) > 0


def numpy_is_compatible_type(field):
    return isinstance(field, np.ndarray)


@gt_backend.register
class NumPyBackend(gt_backend.BaseBackend, gt_backend.PurePythonBackendCLIMixin):
    """Pure Python backend using NumPy for faster computations than the debug backend.

    Other Parameters
    ----------------
    Backend options include:
    - ignore_np_errstate: `bool`
        If False, does not ignore NumPy floating-point errors. (`True` by default.)
    """

    name = "numpy"
    options = {"ignore_np_errstate": {"versioning": True}}
    storage_info = {
        "alignment": 1,
        "device": "cpu",
        "layout_map": numpy_layout,
        "is_compatible_layout": numpy_is_compatible_layout,
        "is_compatible_type": numpy_is_compatible_type,
    }

    languages = {"computation": "python", "bindings": []}

    MODULE_GENERATOR_CLASS = NumPyModuleGenerator


@gt_backend.register
class BohriumBackend(NumPyBackend):
    name = "bohrium"


@gt_backend.register
class CuPyBackend(NumPyBackend):
    name = "cupy"
    storage_info = copy.deepcopy(NumPyBackend.storage_info)
    storage_info["device"] = "gpu"<|MERGE_RESOLUTION|>--- conflicted
+++ resolved
@@ -314,14 +314,8 @@
 
 
 class NumPyModuleGenerator(gt_backend.BaseModuleGenerator):
-<<<<<<< HEAD
-    def __init__(self, builder: "StencilBuilder"):
-        super().__init__(builder)
-        self.numpy_module = self.backend_name
-=======
     def __init__(self):
         super().__init__()
->>>>>>> c20ce703
         self.source_generator = NumPySourceGenerator(
             indent_size=self.TEMPLATE_INDENT_SIZE,
             origin_marker="__O",
@@ -355,6 +349,7 @@
         return source
 
     def generate_implementation(self):
+        self.numpy_module = self.backend_name
         block = gt_text.TextBlock(indent_size=self.TEMPLATE_INDENT_SIZE)
         self.source_generator(self.builder.implementation_ir, block)
         if self.builder.options.backend_opts.get("ignore_np_errstate", True):
