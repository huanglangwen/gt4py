--- conflicted
+++ resolved
@@ -313,14 +313,9 @@
 
 
 class NumPyModuleGenerator(gt_backend.BaseModuleGenerator):
-<<<<<<< HEAD
-    def __init__(self, backend_class):
-        super().__init__(backend_class)
-        self.numpy_module = self.backend_name
-=======
     def __init__(self, builder: "StencilBuilder"):
         super().__init__(builder)
->>>>>>> fb76026e
+        self.numpy_module = self.backend_name
         self.source_generator = NumPySourceGenerator(
             indent_size=self.TEMPLATE_INDENT_SIZE,
             origin_marker="__O",
