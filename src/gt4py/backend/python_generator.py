--- conflicted
+++ resolved
@@ -179,11 +179,7 @@
 
     def visit_NativeFuncCall(self, node: gt_ir.NativeFuncCall):
         call = self.NATIVE_FUNC_TO_PYTHON[node.func]
-<<<<<<< HEAD
-        args = ",".join([self.visit(arg) for arg in node.args])
-=======
         args = ",".join(self.visit(arg) for arg in node.args)
->>>>>>> 447f8f40
         return f"{call}({args})"
 
     def visit_TernaryOpExpr(self, node: gt_ir.TernaryOpExpr):
