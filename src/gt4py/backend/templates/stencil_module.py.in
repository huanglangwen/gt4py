{#

 # GT4Py - GridTools4Py - GridTools for Python
 #
 # Copyright (c) 2014-2019, ETH Zurich
 # All rights reserved.
 #
 # This file is part the GT4Py project and the GridTools framework.
 # GT4Py is free software: you can redistribute it and/or modify it under
 # the terms of the GNU General Public License as published by the
 # Free Software Foundation, either version 3 of the License, or any later
 # version. See the LICENSE.txt file at the top-level directory of this
 # distribution for a copy of the license or check <https://www.gnu.org/licenses/>.
 #
 # SPDX-License-Identifier: GPL-3.0-or-later

 ---- Template variables ----

    - stencil_unique_name: str
    - module_name: str
    - backend: str
    - arg_fields: [{ "name": str, "dtype": str, "layout_id": int }]
    - parameters: [{ "name": str, "dtype": str }]

imports, module_members, class_name, class_members, stencil_signature, implementation
gt_backend, gt_source, gt_domain_info, gt_field_info, gt_parameter_info, gt_constants, gt_default_domain,
gt_default_origin, gt_options

#}

import time

import numpy as np
from numpy import dtype
{{ imports }}

from gt4py.stencil_object import AccessKind, Boundary, DomainInfo, FieldInfo, ParameterInfo, StencilObject

{{ module_members }}

class {{ class_name }}(StencilObject):
    """
    {{ docstring | indent(4)}}

    Default Parameters
    ------------------
    domain : `Sequence` of `int`, optional
        Shape of the computation domain. If `None`, it will be used the
        largest feasible domain according to the provided input fields
        and origin values (`None` by default).

    origin :  `[int * ndims]` or `{'field_name': [int * ndims]}`, optional
        If a single offset is passed, it will be used for all fields.
        If a `dict` is passed, there could be an entry for each field.
        A special key *'_all_'* will represent the value to be used for all
        the fields not explicitly defined. If `None` is passed or it is
        not possible to assign a value to some field according to the
        previous rule, the value will be inferred from the global boundaries
        of the field. Note that the function checks if the origin values
        are at least equal to the `global_border` attribute of that field,
        so a 0-based origin will only be acceptable for fields with
        a 0-area support region.

    exec_info : `dict`, optional
        Dictionary used to store information about the stencil execution.
        (`None` by default).
    """

{%- filter indent(width=4) %}
{{- class_members }}
{%- endfilter %}

    _gt_backend_ = "{{ gt_backend }}"

    _gt_source_ = {{ gt_source }}

    _gt_domain_info_ = {{ gt_domain_info }}

    _gt_field_info_ = {{ gt_field_info }}

    _gt_parameter_info_ = {{ gt_parameter_info }}

    _gt_constants_ = {{ gt_constants }}

    _gt_options_ = {{ gt_options }}

    @property
    def backend(self):
        return type(self)._gt_backend_

    @property
    def source(self):
        return type(self)._gt_source_

    @property
    def domain_info(self):
        return type(self)._gt_domain_info_

    @property
    def field_info(self) -> dict:
        return type(self)._gt_field_info_

    @property
    def parameter_info(self) -> dict:
        return type(self)._gt_parameter_info_

    @property
    def constants(self) -> dict:
        return type(self)._gt_constants_

    @property
    def options(self) -> dict:
        return type(self)._gt_options_

    def __call__(self, {{ stencil_signature }}, domain=None, origin=None, exec_info=None):
        if exec_info is not None:
            exec_info["call_start_time"] = time.perf_counter()
        field_args=dict(
{%- set comma = joiner(", ") -%}{%- for field in field_names -%} {{- comma() }} {{ field }}={{ field }}{%- endfor -%}
        )
        parameter_args=dict(
{%- set comma = joiner(", ") -%}{%- for param in param_names -%} {{- comma() }} {{ param }}={{ param }}{%- endfor -%}
        )
        # assert that all required values have been provided

{%- filter indent(width=8) %}
{{ pre_run }}
{%- endfilter %}

        self._call_run(
            field_args=field_args,
            parameter_args=parameter_args,
            domain=domain,
            origin=origin,
            exec_info=exec_info
        )

{%- filter indent(width=8) %}
{{ post_run }}
{%- endfilter %}

<<<<<<< HEAD
=======
        if exec_info is not None:
            exec_info["call_end_time"] = time.perf_counter()

>>>>>>> 44545402
    def run(self, _domain_, _origin_, exec_info, *, {{- field_names|join(", ") -}}, {{- param_names|join(", ") -}}):
        if exec_info is not None:
            exec_info["domain"] = _domain_
            exec_info["origin"] = _origin_
            exec_info["run_start_time"] = time.perf_counter()
{%- filter indent(width=8) %}
{{- implementation }}
{%- endfilter %}
        if exec_info is not None:
            exec_info["run_end_time"] = time.perf_counter()<|MERGE_RESOLUTION|>--- conflicted
+++ resolved
@@ -139,12 +139,9 @@
 {{ post_run }}
 {%- endfilter %}
 
-<<<<<<< HEAD
-=======
         if exec_info is not None:
             exec_info["call_end_time"] = time.perf_counter()
 
->>>>>>> 44545402
     def run(self, _domain_, _origin_, exec_info, *, {{- field_names|join(", ") -}}, {{- param_names|join(", ") -}}):
         if exec_info is not None:
             exec_info["domain"] = _domain_
