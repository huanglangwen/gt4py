# -*- coding: utf-8 -*-
#
# GT4Py - GridTools4Py - GridTools for Python
#
# Copyright (c) 2014-2020, ETH Zurich
# All rights reserved.
#
# This file is part the GT4Py project and the GridTools framework.
# GT4Py is free software: you can redistribute it and/or modify it under
# the terms of the GNU General Public License as published by the
# Free Software Foundation, either version 3 of the License, or any later
# version. See the LICENSE.txt file at the top-level directory of this
# distribution for a copy of the license or check <https://www.gnu.org/licenses/>.
#
# SPDX-License-Identifier: GPL-3.0-or-later


import multiprocessing
import os
from typing import Any, Dict


GT4PY_INSTALLATION_PATH: str = os.path.dirname(os.path.abspath(__file__))

# Default paths (taken from user's environment vars when possible)
BOOST_ROOT: str = os.environ.get(
    "BOOST_ROOT", os.environ.get("BOOST_HOME", os.path.abspath("/usr/local"))
)

CUDA_ROOT: str = os.environ.get(
    "CUDA_HOME", os.environ.get("CUDA_PATH", os.path.abspath("/usr/local/cuda"))
)

GT_REPO_PATH: str = os.path.abspath(
    os.path.join(os.path.dirname(__file__), "_external_src", "gridtools")
)

GT_INCLUDE_PATH: str = os.path.abspath(os.path.join(GT_REPO_PATH, "include"))

# Settings dict
build_settings: Dict[str, Any] = {
    "boost_include_path": os.path.join(BOOST_ROOT, "include"),
    "cuda_bin_path": os.path.join(CUDA_ROOT, "bin"),
    "cuda_include_path": os.path.join(CUDA_ROOT, "include"),
    "cuda_library_path": os.path.join(CUDA_ROOT, "lib64"),
    "cuda_arch": os.environ.get("CUDA_ARCH", None),
    "gt_include_path": os.environ.get("GT_INCLUDE_PATH", GT_INCLUDE_PATH),
<<<<<<< HEAD
    "extra_compile_args": ['-Wno-deprecated-declarations',],
=======
    "openmp_cppflags": os.environ.get("OPENMP_CPPFLAGS", "-fopenmp").split(),
    "openmp_ldflags": os.environ.get("OPENMP_LDFLAGS", "-fopenmp").split(),
    "extra_compile_args": {
        "cxx": [],
        "nvcc": [
            # disable warnings in nvcc as a workaround for
            # 'catastrophic failure' error in nvcc < 11
            "--disable-warnings",
        ],
    },
>>>>>>> 8c1d915c
    "extra_link_args": [],
    "parallel_jobs": multiprocessing.cpu_count(),
}

cache_settings: Dict[str, Any] = {
    "dir_name": os.environ.get("GT_CACHE_DIR_NAME", ".gt_cache"),
    "root_path": os.environ.get("GT_CACHE_ROOT", os.path.abspath(".")),
}

code_settings: Dict[str, Any] = {"root_package_name": "_GT_"}<|MERGE_RESOLUTION|>--- conflicted
+++ resolved
@@ -45,9 +45,6 @@
     "cuda_library_path": os.path.join(CUDA_ROOT, "lib64"),
     "cuda_arch": os.environ.get("CUDA_ARCH", None),
     "gt_include_path": os.environ.get("GT_INCLUDE_PATH", GT_INCLUDE_PATH),
-<<<<<<< HEAD
-    "extra_compile_args": ['-Wno-deprecated-declarations',],
-=======
     "openmp_cppflags": os.environ.get("OPENMP_CPPFLAGS", "-fopenmp").split(),
     "openmp_ldflags": os.environ.get("OPENMP_LDFLAGS", "-fopenmp").split(),
     "extra_compile_args": {
@@ -58,7 +55,6 @@
             "--disable-warnings",
         ],
     },
->>>>>>> 8c1d915c
     "extra_link_args": [],
     "parallel_jobs": multiprocessing.cpu_count(),
 }
