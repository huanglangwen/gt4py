--- conflicted
+++ resolved
@@ -665,11 +665,7 @@
     backend_opts = attribute(of=DictOf[str, Any], factory=dict)
     build_info = attribute(of=dict, optional=True)
     rebuild = attribute(of=bool, default=False)
-<<<<<<< HEAD
-    dev_opts = attribute(of=DictOf[str, bool], factory=dict)
-=======
     _impl_opts = attribute(of=DictOf[str, Any], factory=dict)
->>>>>>> db829d73
 
     @property
     def qualified_name(self):
