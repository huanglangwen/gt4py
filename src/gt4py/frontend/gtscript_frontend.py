# -*- coding: utf-8 -*-
#
# GT4Py - GridTools4Py - GridTools for Python
#
# Copyright (c) 2014-2020, ETH Zurich
# All rights reserved.
#
# This file is part the GT4Py project and the GridTools framework.
# GT4Py is free software: you can redistribute it and/or modify it under
# the terms of the GNU General Public License as published by the
# Free Software Foundation, either version 3 of the License, or any later
# version. See the LICENSE.txt file at the top-level directory of this
# distribution for a copy of the license or check <https://www.gnu.org/licenses/>.
#
# SPDX-License-Identifier: GPL-3.0-or-later

import ast
import copy
import enum
import inspect
import itertools
import numbers
import types

import numpy as np

from gt4py import definitions as gt_definitions
from gt4py import frontend as gt_frontend
from gt4py import gtscript
from gt4py import ir as gt_ir
from gt4py import utils as gt_utils
from gt4py.utils import NOTHING
from gt4py.utils import meta as gt_meta


class GTScriptSyntaxError(gt_definitions.GTSyntaxError):
    def __init__(self, message, *, loc=None):
        super().__init__(message, frontend=GTScriptFrontend.name)
        self.loc = loc


class GTScriptSymbolError(GTScriptSyntaxError):
    def __init__(self, name, message=None, *, loc=None):
        if message is None:
            if loc is None:
                message = "Unknown symbol '{name}' symbol".format(name=name)
            else:
                message = "Unknown symbol '{name}' symbol in '{scope}' (line: {line}, col: {col})".format(
                    name=name, scope=loc.scope, line=loc.line, col=loc.column
                )
        super().__init__(message, loc=loc)
        self.name = name


class GTScriptDefinitionError(GTScriptSyntaxError):
    def __init__(self, name, value, message=None, *, loc=None):
        if message is None:
            if loc is None:
                message = "Invalid definition for '{name}' symbol".format(name=name)
            else:
                message = "Invalid definition for '{name}' symbol in '{scope}' (line: {line}, col: {col})".format(
                    name=name, scope=loc.scope, line=loc.line, col=loc.column
                )
        super().__init__(message, loc=loc)
        self.name = name
        self.value = value


class GTScriptValueError(GTScriptDefinitionError):
    def __init__(self, name, value, message=None, *, loc=None):
        if message is None:
            if loc is None:
                message = "Invalid value for '{name}' symbol ".format(name=name)
            else:
                message = "Invalid value for '{name}' in '{scope}' (line: {line}, col: {col})".format(
                    name=name, scope=loc.scope, line=loc.line, col=loc.column
                )
        super().__init__(name, value, message, loc=loc)


# class GTScriptConstValueError(GTScriptValueError):
#     def __init__(self, name, value, message=None, *, loc=None):
#         if message is None:
#             if loc is None:
#                 message = "Non-constant definition of constant '{name}' symbol ".format(name=name)
#             else:
#                 message = "Non-constant definition of constant '{name}' in '{scope}' (line: {line}, col: {col})".format(
#                     name=name, scope=loc.scope, line=loc.line, col=loc.column
#                 )
#         super().__init__(name, value, message, loc=loc)
#
#
class GTScriptDataTypeError(GTScriptSyntaxError):
    def __init__(self, name, data_type, message=None, *, loc=None):
        if message is None:
            if loc is None:
                message = "Invalid data type for '{name}' numeric symbol ".format(name=name)
            else:
                message = "Invalid data type for '{name}' numeric symbol in '{scope}' (line: {line}, col: {col})".format(
                    name=name, scope=loc.scope, line=loc.line, col=loc.column
                )
        super().__init__(message, loc=loc)
        self.name = name
        self.data_type = data_type


class ValueInliner(ast.NodeTransformer):
    @classmethod
    def apply(cls, func_node: ast.FunctionDef, context: dict):
        inliner = cls(context)
        inliner(func_node)

    def __init__(self, context):
        self.context = context
        self.prefix = ""

    def __call__(self, func_node: ast.FunctionDef):
        self.visit(func_node)

    def _replace_node(self, name_or_attr_node):
        new_node = name_or_attr_node
        qualified_name = gt_meta.get_qualified_name_from_node(name_or_attr_node)
        if qualified_name in self.context:
            value = self.context[qualified_name]
            if value is None or isinstance(value, bool):
                new_node = ast.NameConstant(value=value)
            elif isinstance(value, numbers.Number):
                new_node = ast.Num(n=value)
            elif hasattr(value, "_gtscript_"):
                pass
            else:
                assert False
        return new_node

    def visit_ImportFrom(self, node: ast.ImportFrom):
        return node

    def visit_Attribute(self, node: ast.Attribute):
        return self._replace_node(node)

    def visit_Name(self, node: ast.Name):
        return self._replace_node(node)

    def visit_FunctionDef(self, node: ast.FunctionDef):
        node.body = [self.visit(n) for n in node.body]
        return node


class ReturnReplacer(ast.NodeTransformer):
    @classmethod
    def apply(cls, ast_object, target_node):
        replacer = cls(target_node)
        replacer(ast_object)

    def __init__(self, target_node):
        self.target_node = target_node

    def __call__(self, ast_object):
        self.visit(ast_object)

    def visit_Return(self, node: ast.Return):
        if isinstance(node.value, ast.Tuple):
            rhs_length = len(node.value.elts)
        else:
            rhs_length = 1

        if isinstance(self.target_node, ast.Tuple):
            lhs_length = len(self.target_node.elts)
        else:
            lhs_length = 1

        if lhs_length == rhs_length:
            return ast.Assign(
                targets=[self.target_node],
                value=node.value,
                lineno=node.lineno,
                col_offset=node.col_offset,
            )
        else:
            return ast.Raise(lineno=node.lineno, col_offset=node.col_offset)


class CallInliner(ast.NodeTransformer):
    """Inlines calls to gtscript.function calls.

    Calls to NativeFunctions (intrinsic math functions) are kept in the IR and
    dealt with in the IRMaker.
    """

    @classmethod
    def apply(cls, func_node: ast.FunctionDef, context: dict):
        inliner = cls(context)
        inliner(func_node)
        return inliner.all_skip_names

    def __init__(self, context: dict):
        self.context = context
        self.current_block = None
        self.all_skip_names = set(
            gtscript.builtins
            | {"gt4py", "gtscript"}
            | set(gt_ir.NativeFunction.IR_OP_TO_PYTHON_SYMBOL.values())
        )

    def __call__(self, func_node: ast.FunctionDef):
        self.visit(func_node)

    def visit(self, node, **kwargs):
        """Visit a node."""
        method = "visit_" + node.__class__.__name__
        visitor = getattr(self, method, self.generic_visit)
        return visitor(node, **kwargs)

    def _process_stmts(self, stmts):
        new_stmts = []
        outer_block = self.current_block
        self.current_block = new_stmts
        for s in stmts:
            if not isinstance(s, (ast.Import, ast.ImportFrom)):
                if self.visit(s):
                    new_stmts.append(s)
        self.current_block = outer_block

        return new_stmts

    def visit_FunctionDef(self, node: ast.FunctionDef):
        node.body = self._process_stmts(node.body)
        return node

    def visit_With(self, node: ast.With):
        node.body = self._process_stmts(node.body)
        return node

    def visit_If(self, node: ast.If):
        node.body = self._process_stmts(node.body)
        if node.orelse:
            node.orelse = self._process_stmts(node.orelse)
        return node

    def visit_Assign(self, node: ast.Assign):
<<<<<<< HEAD
        if (
            isinstance(node.value, ast.Call)
            and node.value.func.id not in gt_ir.NativeFunction.IR_OP_TO_PYTHON_SYMBOL.values()
        ):
=======
        if isinstance(node.value, ast.Call) and node.value.func.id not in gtscript.MATH_BUILTINS:
>>>>>>> 447f8f40
            assert len(node.targets) == 1
            self.visit(node.value, target_node=node.targets[0])
            # This node can be now removed since the trivial assignment has been already done
            # in the Call visitor
            return None
        else:
            return self.generic_visit(node)

    def visit_Call(self, node: ast.Call, *, target_node=None):
        call_name = node.func.id

<<<<<<< HEAD
        if call_name in gt_ir.NativeFunction.IR_OP_TO_PYTHON_SYMBOL.values():
=======
        if call_name in gtscript.MATH_BUILTINS:
>>>>>>> 447f8f40
            node.args = [self.visit(arg) for arg in node.args]
            return node

        elif call_name not in self.context and not hasattr(self.context[call_name], "_gtscript_"):
            raise GTScriptSyntaxError("Unknown call", loc=gt_ir.Location.from_ast_node(node))

        # Recursively inline any possible nested subroutine call
        call_info = self.context[call_name]._gtscript_
        call_ast = copy.deepcopy(call_info["ast"])
        CallInliner.apply(call_ast, call_info["local_context"])

        # Extract call arguments
        call_signature = call_info["api_signature"]
        arg_infos = {arg.name: arg.default for arg in call_signature}
        try:
            assert len(node.args) <= len(call_signature)
            call_args = {}
            for i, arg_value in enumerate(node.args):
                assert not call_signature[i].is_keyword
                call_args[call_signature[i].name] = arg_value
            for kwarg in node.keywords:
                assert kwarg.arg in arg_infos
                call_args[kwarg.arg] = kwarg.value

            # Add default values for missing args when possible
            for name in arg_infos:
                if name not in call_args:
                    assert arg_infos[name] != gt_ir.Empty
                    if (
                        (arg_infos[name] is True)
                        or arg_infos[name] is False
                        or arg_infos[name] is None
                    ):
                        call_args[name] = ast.Num(n=0.0)  # ast.NameConstant(value=arg_infos[name])
                    else:
                        call_args[name] = ast.Num(n=arg_infos[name])
        except Exception:
            raise GTScriptSyntaxError(
                message="Invalid call signature", loc=gt_ir.Location.from_ast_node(node)
            )

        # Rename local names in subroutine to avoid conflicts with caller context names
        try:
            assign_targets = gt_meta.collect_assign_targets(call_ast, allow_multiple_targets=False)
        except RuntimeError as e:
            raise GTScriptSyntaxError(
                message="Assignment to more than one target is not supported."
            ) from e

        assigned_symbols = set()
        for target in assign_targets:
            if not isinstance(target, ast.Name):
                raise GTScriptSyntaxError(message="Unsupported assignment target.", loc=target)

            assigned_symbols.add(target.id)

        name_mapping = {
            name: value.id
            for name, value in call_args.items()
            if isinstance(value, ast.Name) and name not in assigned_symbols
        }

        call_id = gt_utils.shashed_id(call_name)[:3]
        call_id_suffix = f"{call_id}_{node.lineno}_{node.col_offset}"
        template_fmt = "{name}__" + call_id_suffix

        gt_meta.map_symbol_names(
            call_ast, name_mapping, template_fmt=template_fmt, skip_names=self.all_skip_names
        )

        # Replace returns by assignments in subroutine
        if target_node is None:
            target_node = ast.Name(
                ctx=ast.Store(),
                lineno=node.lineno,
                col_offset=node.col_offset,
                id=template_fmt.format(name="RETURN_VALUE"),
            )

        assert isinstance(target_node, (ast.Name, ast.Tuple)) and isinstance(
            target_node.ctx, ast.Store
        )

        ReturnReplacer.apply(call_ast, target_node)

        # Add subroutine sources prepending the required arg assignments
        inlined_stmts = []
        for arg_name, arg_value in call_args.items():
            if arg_name not in name_mapping:
                inlined_stmts.append(
                    ast.Assign(
                        lineno=node.lineno,
                        col_offset=node.col_offset,
                        targets=[
                            ast.Name(
                                ctx=ast.Store(),
                                lineno=node.lineno,
                                col_offset=node.col_offset,
                                id=template_fmt.format(name=arg_name),
                            )
                        ],
                        value=arg_value,
                    )
                )

        # Add inlined statements to the current block and return name node with the result
        inlined_stmts.extend(call_ast.body)
        self.current_block.extend(inlined_stmts)
        if isinstance(target_node, ast.Name):
            result_node = ast.Name(
                ctx=ast.Load(),
                lineno=target_node.lineno,
                col_offset=target_node.col_offset,
                id=target_node.id,
            )
        else:
            result_node = ast.Tuple(
                ctx=ast.Load(),
                lineno=target_node.lineno,
                col_offset=target_node.col_offset,
                elts=target_node.elts,
            )

        return result_node

    def visit_Expr(self, node: ast.Expr):
        """ignore pure string statements in callee"""
        if not isinstance(node.value, ast.Str):
            return super().visit_Expr(node)


class CompiledIfInliner(ast.NodeTransformer):
    @classmethod
    def apply(cls, ast_object, context):
        preprocessor = cls(context)
        preprocessor(ast_object)

    def __init__(self, context):
        self.context = context

    def __call__(self, ast_object):
        self.visit(ast_object)

    def visit_If(self, node: ast.If):
        # Compile-time evaluation of "if" conditions
        node = self.generic_visit(node)
        if (
            isinstance(node.test, ast.Call)
            and isinstance(node.test.func, ast.Name)
            and node.test.func.id == "__INLINED"
            and len(node.test.args) == 1
        ):
            eval_node = node.test.args[0]
            condition_value = gt_utils.meta.ast_eval(eval_node, self.context, default=NOTHING)
            if condition_value is not NOTHING:
                node = node.body if condition_value else node.orelse
            else:
                raise GTScriptSyntaxError(
                    "Evaluation of compile-time 'IF' condition failed at the preprocessing step"
                )

        return node if node else None


#
# class Cleaner(gt_ir.IRNodeVisitor):
#     @classmethod
#     def apply(cls, ast_object):
#         cleaner = cls()
#         cleaner(ast_object)
#
#     def __init__(self):
#         self.defines = {}
#         self.writes = {}
#         self.reads = {}
#         self.aliases = {}
#
#     def __call__(self, ast_object):
#         self.visit(ast_object)
#
#     def visit_FieldRef(self, node: gt_ir.FieldRef):
#         assert node.name in self.defines
#         self.reads[node.name] = self.reads.get(node.name, 0) + 1
#
#     def visit_FieldDecl(self, node: gt_ir.FieldDecl):
#         assert node.is_api is False
#         self.defines[node.name] = "temp"
#
#     def visit_Assign(self, node: gt_ir.Assign):
#         if isinstance(node.target, gt_ir.FieldRef):
#             for alias in self.aliases.get(node.target.name, set()):
#                 self.aliases[alias] -= {node.target.name}
#                 self.aliases[node.target.name] = set()
#
#             if isinstance(node.value, gt_ir.FieldRef):
#                 if node.target.name not in itertools.chain(self.writes.keys(), self.reads.keys()):
#                     aliases = set(self.aliases.setdefault(node.value.name, set()))
#                     self.aliases.setdefault(node.target.name, set())
#                     self.aliases[node.target.name] |= aliases | {node.value.name}
#                     for alias in self.aliases[node.target.name]:
#                         self.aliases[alias] |= {node.target.name}
#
#         self.visit(node.value)
#         self.writes[node.target.name] = self.reads.get(node.target.name, 0) + 1
#
#     def visit_StencilDefinition(self, node: gt_ir.StencilDefinition):
#         for decl in node.api_fields:
#             self.defines[decl.name] = "api"
#         for computation in node.computations:
#             self.visit(computation)
#
#         for a in ["defines", "reads", "writes"]:
#             print(f"{a}: ", getattr(self, a))
#


@enum.unique
class ParsingContext(enum.Enum):
    CONTROL_FLOW = 1
    COMPUTATION = 2


class IRMaker(ast.NodeVisitor):
    def __init__(
        self,
        fields: dict,
        parameters: dict,
        local_symbols: dict,
        *,
        domain: gt_ir.Domain,
        extra_temp_decls: dict,
    ):
        fields = fields or {}
        parameters = parameters or {}
        assert all(isinstance(name, str) for name in parameters.keys())
        local_symbols = local_symbols or {}
        assert all(isinstance(name, str) for name in local_symbols.keys()) and all(
            isinstance(value, (type, np.dtype)) for value in local_symbols.values()
        )

        self.fields = fields
        self.parameters = parameters
        self.local_symbols = local_symbols
        self.domain = domain or gt_ir.Domain.LatLonGrid()
        self.extra_temp_decls = extra_temp_decls or {}
        self.parsing_context = None
        self.in_if = False
        gt_ir.NativeFunction.PYTHON_SYMBOL_TO_IR_OP = {
            "abs": gt_ir.NativeFunction.ABS,
            "min": gt_ir.NativeFunction.MIN,
            "max": gt_ir.NativeFunction.MAX,
            "mod": gt_ir.NativeFunction.MOD,
            "sin": gt_ir.NativeFunction.SIN,
            "cos": gt_ir.NativeFunction.COS,
            "tan": gt_ir.NativeFunction.TAN,
            "asin": gt_ir.NativeFunction.ARCSIN,
            "acos": gt_ir.NativeFunction.ARCCOS,
            "atan": gt_ir.NativeFunction.ARCTAN,
            "sqrt": gt_ir.NativeFunction.SQRT,
            "exp": gt_ir.NativeFunction.EXP,
            "log": gt_ir.NativeFunction.LOG,
            "isfinite": gt_ir.NativeFunction.ISFINITE,
            "isinf": gt_ir.NativeFunction.ISINF,
            "isnan": gt_ir.NativeFunction.ISNAN,
            "floor": gt_ir.NativeFunction.FLOOR,
            "ceil": gt_ir.NativeFunction.CEIL,
            "trunc": gt_ir.NativeFunction.TRUNC,
        }

    def __call__(self, ast_root: ast.AST):
        assert (
            isinstance(ast_root, ast.Module)
            and "body" in ast_root._fields
            and len(ast_root.body) == 1
            and isinstance(ast_root.body[0], ast.FunctionDef)
        )
        func_ast = ast_root.body[0]
        self.parsing_context = ParsingContext.CONTROL_FLOW
        computations = self.visit(func_ast)

        return computations

    # Helpers functions
    def _is_field(self, name: str):
        return name in self.fields

    def _is_parameter(self, name: str):
        return name in self.parameters

    def _is_local_symbol(self, name: str):
        return name in self.local_symbols

    def _is_known(self, name: str):
        return self._is_field(name) or self._is_parameter(name) or self._is_local_symbol(name)

    def _get_qualified_name(self, node: ast.AST, *, joiner="."):
        if isinstance(node, ast.Name):
            result = node.id
        elif isinstance(node, ast.Attribute):
            prefix = self._get_qualified_name(node.value)
            result = joiner.join([prefix, node.attr])
        else:
            result = None

        return result

    @staticmethod
    def _sort_blocks_key(comp_block):
        start = comp_block.interval.start
        assert isinstance(start.level, gt_ir.LevelMarker)
        key = 0 if start.level == gt_ir.LevelMarker.START else 100000
        key += start.offset
        return key

    def _visit_iteration_order_node(self, node: ast.withitem, loc: gt_ir.Location):
        comp_node = node.context_expr
        if len(comp_node.args) + len(comp_node.keywords) != 1 or any(
            keyword.arg not in ["order"] for keyword in comp_node.keywords
        ):
            raise GTScriptSyntaxError(
                f"Invalid 'computation' specification at line {loc.line} (column {loc.column})",
                loc=loc,
            )

        if comp_node.args:
            iteration_order_node = comp_node.args[0]
        else:
            iteration_order_node = comp_node.keywords[0].value
        if (
            not isinstance(iteration_order_node, ast.Name)
            or iteration_order_node.id not in gt_ir.IterationOrder.__members__
        ):
            raise syntax_error

        return gt_ir.IterationOrder[iteration_order_node.id]

    def _visit_interval_node(self, node: ast.withitem, loc: gt_ir.Location):
        # initialize possible exceptions
        interval_error = GTScriptSyntaxError(
            f"Invalid 'interval' specification at line {loc.line} (column {loc.column})", loc=loc
        )
        range_error = GTScriptSyntaxError(
            f"Invalid interval range specification at line {loc.line} (column {loc.column})",
            loc=loc,
        )

        interval_node = node.context_expr

        # validate interval specification
        if (
            (len(interval_node.args) + len(interval_node.keywords) < 1)
            or (len(interval_node.args) + len(interval_node.keywords) > 2)
            or any(keyword.arg not in ["start", "end"] for keyword in interval_node.keywords)
        ):
            raise interval_error

        # parse interval
        if interval_node.args:
            range_node = interval_node.args
        else:
            range_node = [interval_node.keywords[0].value, interval_node.keywords[1].value]
        if len(range_node) == 1 and isinstance(range_node[0], ast.Ellipsis):
            interval = gt_ir.AxisInterval.full_interval()
        elif len(range_node) == 2 and all(
            isinstance(elem, (ast.Num, ast.UnaryOp, ast.NameConstant)) for elem in range_node
        ):
            range_value = tuple(self.visit(elem) for elem in range_node)
            try:
                interval = gt_ir.utils.make_axis_interval(range_value)
            except AssertionError as e:
                raise range_error from e
        else:
            raise range_error

        return interval

    def _visit_computation_node(self, node: ast.With) -> list:
        loc = gt_ir.Location.from_ast_node(node)
        syntax_error = GTScriptSyntaxError(
            f"Invalid 'computation' specification at line {loc.line} (column {loc.column})",
            loc=loc,
        )

        # Parse computation specification, i.e. `withItems` nodes
        iteration_order = None
        interval = None

        try:
            for item in node.items:
                if (
                    isinstance(item.context_expr, ast.Call)
                    and item.context_expr.func.id == "computation"
                ):
                    assert iteration_order is None  # only one spec allowed
                    iteration_order = self._visit_iteration_order_node(item, loc)
                elif (
                    isinstance(item.context_expr, ast.Call)
                    and item.context_expr.func.id == "interval"
                ):
                    assert interval is None  # only one spec allowed
                    interval = self._visit_interval_node(item, loc)
                else:
                    raise syntax_error
        except AssertionError as e:
            raise syntax_error from e

        if iteration_order is None or interval is None:
            raise syntax_error

        #  Parse `With` body into computation blocks
        self.parsing_context = ParsingContext.COMPUTATION
        stmts = []
        for stmt in node.body:
            stmts.extend(gt_utils.listify(self.visit(stmt)))
        self.parsing_context = ParsingContext.CONTROL_FLOW

        result = gt_ir.ComputationBlock(
            interval=interval, iteration_order=iteration_order, body=gt_ir.BlockStmt(stmts=stmts)
        )

        return result

    # Visitor methods
    # -- Special nodes --
    def visit_Raise(self):
        return gt_ir.InvalidBranch()

    # -- Literal nodes --
    def visit_Num(self, node: ast.Num) -> numbers.Number:
        value = node.n
        return value

    def visit_Tuple(self, node: ast.Tuple) -> tuple:
        value = tuple(self.visit(elem) for elem in node.elts)
        return value

    def visit_NameConstant(self, node: ast.NameConstant):
        value = gt_ir.BuiltinLiteral(value=gt_ir.Builtin[str(node.value).upper()])
        return value

    # -- Symbol nodes --
    def visit_Attribute(self, node: ast.Attribute):
        qualified_name = self._get_qualified_name(node)
        return self.visit(ast.Name(id=qualified_name, ctx=node.ctx))

    def visit_Name(self, node: ast.Name) -> gt_ir.Ref:
        symbol = node.id
        if self._is_field(symbol):
            result = gt_ir.FieldRef(
                name=symbol,
                offset={axis: value for axis, value in zip(self.domain.axes_names, (0, 0, 0))},
            )
        elif self._is_parameter(symbol):
            result = gt_ir.VarRef(name=symbol)
        elif self._is_local_symbol(symbol):
            assert False  # result = gt_ir.VarRef(name=symbol)
        else:
            assert False, "Missing '{}' symbol definition".format(symbol)

        return result

    def visit_Index(self, node: ast.Index):
        index = self.visit(node.value)
        return index

    def visit_Subscript(self, node: ast.Subscript):
        assert isinstance(node.ctx, (ast.Load, ast.Store))
        index = self.visit(node.slice)
        result = self.visit(node.value)
        if isinstance(result, gt_ir.VarRef):
            result.index = index
        else:
            result.offset = {axis.name: value for axis, value in zip(self.domain.axes, index)}

        return result

    # -- Expressions nodes --
    def visit_UnaryOp(self, node: ast.UnaryOp):
        op = self.visit(node.op)
        arg = self.visit(node.operand)
        if isinstance(arg, numbers.Number):
            result = eval("{op}{arg}".format(op=op.python_symbol, arg=arg))
        else:
            result = gt_ir.UnaryOpExpr(op=op, arg=arg)

        return result

    def visit_UAdd(self, node: ast.UAdd) -> gt_ir.UnaryOperator:
        return gt_ir.UnaryOperator.POS

    def visit_USub(self, node: ast.USub) -> gt_ir.UnaryOperator:
        return gt_ir.UnaryOperator.NEG

    def visit_Not(self, node: ast.Not) -> gt_ir.UnaryOperator:
        return gt_ir.UnaryOperator.NOT

    def visit_BinOp(self, node: ast.BinOp) -> gt_ir.BinOpExpr:
        op = self.visit(node.op)
        rhs = gt_ir.utils.make_expr(self.visit(node.right))
        lhs = gt_ir.utils.make_expr(self.visit(node.left))
        result = gt_ir.BinOpExpr(op=op, lhs=lhs, rhs=rhs)

        return result

    def visit_Add(self, node: ast.Add) -> gt_ir.BinaryOperator:
        return gt_ir.BinaryOperator.ADD

    def visit_Sub(self, node: ast.Sub) -> gt_ir.BinaryOperator:
        return gt_ir.BinaryOperator.SUB

    def visit_Mult(self, node: ast.Mult) -> gt_ir.BinaryOperator:
        return gt_ir.BinaryOperator.MUL

    def visit_Div(self, node: ast.Div) -> gt_ir.BinaryOperator:
        return gt_ir.BinaryOperator.DIV

    def visit_Pow(self, node: ast.Pow) -> gt_ir.BinaryOperator:
        return gt_ir.BinaryOperator.POW

    def visit_And(self, node: ast.And) -> gt_ir.BinaryOperator:
        return gt_ir.BinaryOperator.AND

    def visit_Or(self, node: ast.And) -> gt_ir.BinaryOperator:
        return gt_ir.BinaryOperator.OR

    def visit_Eq(self, node: ast.Eq) -> gt_ir.BinaryOperator:
        return gt_ir.BinaryOperator.EQ

    def visit_NotEq(self, node: ast.NotEq) -> gt_ir.BinaryOperator:
        return gt_ir.BinaryOperator.NE

    def visit_Lt(self, node: ast.Lt) -> gt_ir.BinaryOperator:
        return gt_ir.BinaryOperator.LT

    def visit_LtE(self, node: ast.LtE) -> gt_ir.BinaryOperator:
        return gt_ir.BinaryOperator.LE

    def visit_Gt(self, node: ast.Gt) -> gt_ir.BinaryOperator:
        return gt_ir.BinaryOperator.GT

    def visit_GtE(self, node: ast.GtE) -> gt_ir.BinaryOperator:
        return gt_ir.BinaryOperator.GE

    def visit_BoolOp(self, node: ast.BoolOp) -> gt_ir.BinOpExpr:
        op = self.visit(node.op)
        rhs = gt_ir.utils.make_expr(self.visit(node.values[-1]))
        for value in reversed(node.values[:-1]):
            lhs = gt_ir.utils.make_expr(self.visit(value))
            rhs = gt_ir.BinOpExpr(op=op, lhs=lhs, rhs=rhs)
            res = rhs

        return res

    def visit_Compare(self, node: ast.Compare) -> gt_ir.BinOpExpr:
        lhs = gt_ir.utils.make_expr(self.visit(node.left))
        args = [lhs]

        assert len(node.comparators) >= 1
        op = self.visit(node.ops[-1])
        rhs = gt_ir.utils.make_expr(self.visit(node.comparators[-1]))
        args.append(rhs)

        for i in range(len(node.comparators) - 2, -1, -1):
            lhs = gt_ir.utils.make_expr(self.visit(node.values[i]))
            rhs = gt_ir.BinOpExpr(op=op, lhs=lhs, rhs=rhs)
            op = self.visit(node.ops[i])
            args.append(lhs)

        result = gt_ir.BinOpExpr(op=op, lhs=lhs, rhs=rhs)

        return result

    def visit_IfExp(self, node: ast.IfExp) -> gt_ir.TernaryOpExpr:
        result = gt_ir.TernaryOpExpr(
            condition=gt_ir.utils.make_expr(self.visit(node.test)),
            then_expr=gt_ir.utils.make_expr(self.visit(node.body)),
            else_expr=gt_ir.utils.make_expr(self.visit(node.orelse)),
        )

        return result

    def visit_If(self, node: ast.If) -> gt_ir.If:
        self.in_if = True
        main_stmts = []
        for stmt in node.body:
            main_stmts.extend(gt_utils.listify(self.visit(stmt)))
        assert all(isinstance(item, gt_ir.Statement) for item in main_stmts)

        else_stmts = []
        if node.orelse:
            for stmt in node.orelse:
                else_stmts.extend(gt_utils.listify(self.visit(stmt)))
            assert all(isinstance(item, gt_ir.Statement) for item in else_stmts)

        result = gt_ir.If(
            condition=gt_ir.utils.make_expr(self.visit(node.test)),
            main_body=gt_ir.BlockStmt(stmts=main_stmts),
            else_body=gt_ir.BlockStmt(stmts=else_stmts) if else_stmts else None,
        )
        self.in_if = False

        return result

    def visit_Call(self, node: ast.Call):
<<<<<<< HEAD
        func_id = node.func.id

        symbol_to_enum = {
            value: key for key, value in gt_ir.NativeFunction.IR_OP_TO_PYTHON_SYMBOL.items()
        }

        native_fcn = symbol_to_enum[func_id]

        args = [self.visit(arg) for arg in node.args]
        if len(args) != native_fcn.numargs:
=======
        native_fcn = gt_ir.NativeFunction.PYTHON_SYMBOL_TO_IR_OP[node.func.id]

        args = [self.visit(arg) for arg in node.args]
        if len(args) != native_fcn.arity:
>>>>>>> 447f8f40
            raise GTScriptSyntaxError(
                "Invalid native function call", loc=gt_ir.Location.from_ast_node(node)
            )

        return gt_ir.NativeFuncCall(
            func=native_fcn,
            args=args,
            data_type=gt_ir.DataType.AUTO,
            loc=gt_ir.Location.from_ast_node(node),
        )

    # -- Statement nodes --
    def visit_Assign(self, node: ast.Assign) -> list:
        result = []

        # assert len(node.targets) == 1
        # Create decls for temporary fields
        target = []
        if len(node.targets) > 1:
            raise GTScriptSyntaxError(
                message="Assignment to multiple variables (e.g. var1 = var2 = value) not supported."
            )

        for t in node.targets[0].elts if isinstance(node.targets[0], ast.Tuple) else node.targets:
            if isinstance(t, ast.Subscript):
                if isinstance(t.slice, ast.Index) and (
                    isinstance(t.slice.value, ast.Ellipsis)
                    or (
                        isinstance(t.slice.value, ast.Tuple)
                        and all(v.n == 0 for v in t.slice.value.elts)
                    )
                ):
                    if t.value.id not in {
                        name for name, field in self.fields.items() if field.is_api
                    }:

                        raise GTScriptSyntaxError(
                            message="No subscript allowed in assignment to temporaries",
                            loc=gt_ir.Location.from_ast_node(t),
                        )
                    t = t.value

                else:
                    raise GTScriptSyntaxError(
                        message="Assignment to non-zero offsets is not supported.",
                        loc=gt_ir.Location.from_ast_node(t),
                    )
            if isinstance(t, ast.Name):
                if not self._is_known(t.id):
                    if self.in_if:
                        raise GTScriptSymbolError(
                            name=t.id,
                            message="Temporary field {name} implicitly defined within run-time if-else region.",
                        )
                    field_decl = gt_ir.FieldDecl(
                        name=t.id,
                        data_type=gt_ir.DataType.AUTO,
                        axes=[ax.name for ax in gt_ir.Domain.LatLonGrid().axes],
                        # layout_id=t.id,
                        is_api=False,
                    )
                    result.append(field_decl)
                    self.fields[field_decl.name] = field_decl
            else:
                raise GTScriptSyntaxError(message="Invalid target in assignment.", loc=target)

            target.append(self.visit(t))

        value = self.visit(node.value)
        if len(target) == 1:
            value = [gt_ir.utils.make_expr(value)]
        else:
            value = [gt_ir.utils.make_expr(item) for item in value]

        assert len(target) == len(value)
        for left, right in zip(target, value):
            result.append(gt_ir.Assign(target=left, value=right))

        return result

    def visit_AugAssign(self, node: ast.AugAssign):
        """Implement left <op>= right in terms of left = left <op> right."""
        binary_operation = ast.BinOp(left=node.target, op=node.op, right=node.value)
        assignment = ast.Assign(targets=[node.target], value=node.target)
        ast.copy_location(binary_operation, node)
        ast.copy_location(assignment, node)
        return self.visit_Assign(assignment)

    def visit_With(self, node: ast.With):
        loc = gt_ir.Location.from_ast_node(node)
        syntax_error = GTScriptSyntaxError(
            f"Invalid 'with' statement at line {loc.line} (column {loc.column})", loc=loc
        )

        # If we find nested `with` blocks flatten them, i.e. transform
        #  with computation(PARALLEL):
        #   with interval(...):
        #     ...
        # into
        #  with computation(PARALLEL), interval(...):
        #    ...
        # otherwise just parse the node
        if self.parsing_context == ParsingContext.CONTROL_FLOW and all(
            isinstance(child_node, ast.With) for child_node in node.body
        ):
            # Ensure top level `with` specifies the iteration order
            if not any(
                with_item.context_expr.func.id == "computation"
                for with_item in node.items
                if isinstance(with_item.context_expr, ast.Call)
            ):
                raise syntax_error

            # Parse nested `with` blocks
            compute_blocks = []
            for with_node in node.body:
                with_node = copy.deepcopy(with_node)  # Copy to avoid altering original ast
                # Splice `withItems` of current/primary with statement into nested with
                with_node.items.extend(node.items)

                compute_blocks.append(self._visit_computation_node(with_node))

            # Reorder blocks
            #  the nested computation blocks need not to be specified in their order of execution, but the backends
            #  expect them to the given in that order so sort them. The order of execution is such that the lowest
            #  (highest) interval is processed first if the iteration order is forward (backward).
            if len(compute_blocks) > 1:
                # Validate invariant
                assert all(
                    comp_block.iteration_order == compute_blocks[0].iteration_order
                    for comp_block in compute_blocks
                )

                # Vertical regions with variable references are not supported yet
                compute_blocks.sort(key=self._sort_blocks_key)
                if compute_blocks[0].iteration_order == gt_ir.IterationOrder.BACKWARD:
                    compute_blocks.reverse()

            return compute_blocks
        elif self.parsing_context == ParsingContext.CONTROL_FLOW and not any(
            isinstance(child_node, ast.With) for child_node in node.body
        ):
            return self._visit_computation_node(node)
        else:
            # Mixing nested `with` blocks with stmts not allowed
            raise syntax_error

    def visit_FunctionDef(self, node: ast.FunctionDef) -> list:
        blocks = []
        docstring = ast.get_docstring(node)
        for stmt in node.body:
            blocks.extend(gt_utils.listify(self.visit(stmt)))

        if not all(isinstance(item, gt_ir.ComputationBlock) for item in blocks):
            raise GTScriptSyntaxError(
                "Invalid stencil definition", loc=gt_ir.Location.from_ast_node(node)
            )

        return blocks


class CollectLocalSymbolsAstVisitor(ast.NodeVisitor):
    def __call__(self, node: ast.FunctionDef):
        self.local_symbols = set()
        self.visit(node)
        result = self.local_symbols
        del self.local_symbols
        return result

    def visit_Assign(self, node: ast.Assign):
        for target in node.targets:
            targets = target.elts if isinstance(target, ast.Tuple) else [target]
            for t in targets:
                if isinstance(t, ast.Name):
                    self.local_symbols.add(t.id)
                elif isinstance(t, ast.Subscript) and isinstance(t.value, ast.Name):
                    self.local_symbols.add(t.value.id)
                else:
                    raise GTScriptSyntaxError(
                        message="invalid target in assign", loc=gt_ir.Location.from_ast_node(node)
                    )


class GTScriptParser(ast.NodeVisitor):

    CONST_VALUE_TYPES = (*gtscript._VALID_DATA_TYPES, types.FunctionType, type(None))

    def __init__(self, definition, *, options, externals=None):
        assert isinstance(definition, types.FunctionType)
        self.definition = definition
        self.filename = inspect.getfile(definition)
        self.source, decorators_source = gt_meta.split_def_decorators(self.definition)
        self.ast_root = ast.parse(self.source)
        self.options = options
        self.build_info = options.build_info
        self.main_name = options.qualified_name
        self.definition_ir = None
        self.external_context = externals or {}
        self.resolved_externals = {}
        self.block = None

    def __str__(self):
        result = "<GT4Py.GTScriptParser> {\n"
        result += "\n".join("\t{}: {}".format(name, getattr(self, name)) for name in vars(self))
        result += "\n}"
        return result

    @staticmethod
    def annotate_definition(definition):
        api_signature = []
        api_annotations = []

        qualified_name = "{}.{}".format(definition.__module__, definition.__name__)
        sig = inspect.signature(definition)
        for param in sig.parameters.values():
            if param.kind == inspect.Parameter.VAR_POSITIONAL:
                raise GTScriptDefinitionError(
                    name=qualified_name,
                    value=definition,
                    message="'*args' tuple parameter is not supported in GTScript definitions",
                )
            elif param.kind == inspect.Parameter.VAR_KEYWORD:
                raise GTScriptDefinitionError(
                    name=qualified_name,
                    value=definition,
                    message="'*kwargs' dict parameter is not supported in GTScript definitions",
                )
            else:
                is_keyword = param.kind == inspect.Parameter.KEYWORD_ONLY

                default = gt_ir.Empty
                if param.default != inspect.Parameter.empty:
                    if not isinstance(param.default, GTScriptParser.CONST_VALUE_TYPES):
                        raise GTScriptValueError(
                            name=param.name,
                            value=param.default,
                            message=f"Invalid default value for argument '{param.name}': {param.default}",
                        )
                    default = param.default

                if isinstance(param.annotation, (str, gtscript._FieldDescriptor)):
                    dtype_annotation = param.annotation
                elif (
                    isinstance(param.annotation, type)
                    and param.annotation in gtscript._VALID_DATA_TYPES
                ):
                    dtype_annotation = np.dtype(param.annotation)
                elif param.annotation is inspect.Signature.empty:
                    dtype_annotation = None
                else:
                    raise GTScriptValueError(
                        name=param.name,
                        value=param.annotation,
                        message=f"Invalid annotated dtype value for argument '{param.name}': {param.annotation}",
                    )

                api_signature.append(
                    gt_ir.ArgumentInfo(name=param.name, is_keyword=is_keyword, default=default)
                )

                api_annotations.append(dtype_annotation)

        nonlocal_symbols, imported_symbols = GTScriptParser.collect_external_symbols(definition)
        canonical_ast = gt_meta.ast_dump(definition)

        definition._gtscript_ = dict(
            qualified_name=qualified_name,
            api_signature=api_signature,
            api_annotations=api_annotations,
            canonical_ast=canonical_ast,
            nonlocals=nonlocal_symbols,
            imported=imported_symbols,
        )

        return definition

    @staticmethod
    def collect_external_symbols(definition):
        bare_imports, from_imports, relative_imports = gt_meta.collect_imported_symbols(definition)
        wrong_imports = list(bare_imports.keys()) + list(relative_imports.keys())
        imported_names = set()
        for key, value in from_imports.items():
            if key != value:
                # Aliasing imported names is not allowed
                wrong_imports.append(key)
            else:
                for prefix in [
                    "__externals__.",
                    "gt4py.__externals__.",
                    "__gtscript__.",
                    "gt4py.__gtscript__.",
                ]:
                    if key.startswith(prefix):
                        if "__externals__" in key:
                            imported_names.add(value.replace(prefix, "", 1))
                        break
                else:
                    wrong_imports.append(key)

        if wrong_imports:
            raise GTScriptSyntaxError("Invalid 'import' statements ({})".format(wrong_imports))

        imported_symbols = {name: {} for name in imported_names}

        context, unbound = gt_meta.get_closure(
            definition, included_nonlocals=False, include_builtins=False
        )

        gtscript_ast = ast.parse(gt_meta.get_ast(definition)).body[0]
        local_symbol_collector = CollectLocalSymbolsAstVisitor()
        local_symbols = local_symbol_collector(gtscript_ast)

        nonlocal_symbols = {}

        builtins = gtscript.builtins | set(gt_ir.NativeFunction.IR_OP_TO_PYTHON_SYMBOL.values())

        name_nodes = gt_meta.collect_names(definition)
        for collected_name in name_nodes.keys():
            if collected_name not in builtins:
                root_name = collected_name.split(".")[0]
                if root_name in imported_symbols:
                    imported_symbols[root_name].setdefault(
                        collected_name, name_nodes[collected_name]
                    )
                elif root_name in context:
                    nonlocal_symbols[collected_name] = GTScriptParser.eval_constant(
                        collected_name,
                        context,
                        gt_ir.Location.from_ast_node(name_nodes[collected_name][0]),
                    )
                elif root_name not in local_symbols and root_name in unbound:
                    raise GTScriptSymbolError(
                        name=collected_name,
                        loc=gt_ir.Location.from_ast_node(name_nodes[collected_name][0]),
                    )

        return nonlocal_symbols, imported_symbols

    @staticmethod
    def eval_constant(name: str, context: dict, loc=None):
        try:
            value = eval(name, context)
            assert value is None or isinstance(value, GTScriptParser.CONST_VALUE_TYPES)
            assert not isinstance(value, types.FunctionType) or hasattr(value, "_gtscript_")

        except Exception as e:
            raise GTScriptDefinitionError(
                name=name,
                value="<unknown>",
                message="Missing or invalid value for external symbol {name}".format(name=name),
                loc=loc,
            ) from e
        return value

    @staticmethod
    def resolve_external_symbols(
        nonlocals: dict, imported: dict, context: dict, *, exhaustive=True
    ):
        result = {}
        accepted_imports = set(imported.keys())
        resolved_imports = {**imported}
        resolved_values_list = list(nonlocals.items())

        # Collect all imported and inlined values recursively through all the external symbols
        while resolved_imports or resolved_values_list:
            new_imports = {}
            for name, accesses in resolved_imports.items():
                if accesses:
                    for attr_name, attr_nodes in accesses.items():
                        resolved_values_list.append(
                            (
                                attr_name,
                                GTScriptParser.eval_constant(
                                    attr_name, context, gt_ir.Location.from_ast_node(attr_nodes[0])
                                ),
                            )
                        )

                elif not exhaustive:
                    resolved_values_list.append(
                        (name, GTScriptParser.eval_constant(name, context))
                    )

            for name, value in resolved_values_list:
                if hasattr(value, "_gtscript_") and exhaustive:
                    assert callable(value)
                    nested_inlined_values = {
                        "{}.{}".format(value._gtscript_["qualified_name"], item_name): item_value
                        for item_name, item_value in value._gtscript_["nonlocals"].items()
                    }
                    resolved_values_list.extend(nested_inlined_values.items())

                    for imported_name, imported_name_accesses in value._gtscript_[
                        "imported"
                    ].items():
                        if imported_name in accepted_imports:
                            # Only check names explicitly imported in the main caller context
                            new_imports.setdefault(imported_name, {})
                            for attr_name, attr_nodes in imported_name_accesses.items():
                                new_imports[imported_name].setdefault(attr_name, [])
                                new_imports[imported_name][attr_name].extend(attr_nodes)

            result.update(dict(resolved_values_list))
            resolved_imports = new_imports
            resolved_values_list = []

        return result

    def extract_arg_descriptors(self):
        api_signature = self.definition._gtscript_["api_signature"]
        api_annotations = self.definition._gtscript_["api_annotations"]
        assert len(api_signature) == len(api_annotations)
        fields_decls, parameter_decls = {}, {}

        for arg_info, arg_annotation in zip(api_signature, api_annotations):
            try:
                assert arg_annotation in gtscript._VALID_DATA_TYPES or isinstance(
                    arg_annotation, (gtscript._SequenceDescriptor, gtscript._FieldDescriptor)
                ), "Invalid parameter annotation"

                if arg_annotation in gtscript._VALID_DATA_TYPES:
                    dtype = np.dtype(arg_annotation)
                    if arg_info.default not in [gt_ir.Empty, None]:
                        assert np.dtype(type(arg_info.default)) == dtype
                    data_type = gt_ir.DataType.from_dtype(dtype)
                    parameter_decls[arg_info.name] = gt_ir.VarDecl(
                        name=arg_info.name, data_type=data_type, length=0, is_api=True
                    )
                elif isinstance(arg_annotation, gtscript._SequenceDescriptor):
                    assert arg_info.default in [gt_ir.Empty, None]
                    data_type = gt_ir.DataType.from_dtype(np.dtype(arg_annotation))
                    length = arg_annotation.length
                    parameter_decls[arg_info.name] = gt_ir.VarDecl(
                        name=arg_info.name, data_type=data_type, length=length, is_api=True
                    )
                else:
                    assert isinstance(arg_annotation, gtscript._FieldDescriptor)
                    assert arg_info.default in [gt_ir.Empty, None]
                    data_type = gt_ir.DataType.from_dtype(np.dtype(arg_annotation.dtype))
                    axes = [ax.name for ax in arg_annotation.axes]
                    fields_decls[arg_info.name] = gt_ir.FieldDecl(
                        name=arg_info.name,
                        data_type=data_type,
                        axes=axes,
                        is_api=True,
                        layout_id=arg_info.name,
                    )

                if data_type is gt_ir.DataType.INVALID:
                    raise GTScriptDataTypeError(name=arg_info.name, data_type=data_type)

            except Exception as e:
                raise GTScriptDefinitionError(
                    name=arg_info.name,
                    value=arg_annotation,
                    message=f"Invalid definition of argument '{arg_info.name}': {arg_annotation}",
                ) from e

        for item in itertools.chain(fields_decls.values(), parameter_decls.values()):
            if item.data_type is gt_ir.DataType.INVALID:
                raise GTScriptDataTypeError(name=item.name, data_type=item.data_type)

        return api_signature, fields_decls, parameter_decls

    # def eval_type(self, expr: gt_ir.Expr):
    #     kind = gt_ir.SymbolKind.SCALAR
    #     sctype = gt_ir.DataType.DEFAULT
    #     for ref in gt_ir.refs_from(expr):
    #         if isinstance(ref, gt_ir.Ref):
    #             ref = self.scope[ref.name]
    #         if isinstance(ref, gt_ir.Decl):
    #             if ref.kind == gt_ir.SymbolKind.FIELD:
    #                 kind = gt_ir.SymbolKind.FIELD
    #
    #         sctype = gt_ir.ScalarType.merge(sctype, ref.sctype)
    #
    #     return (kind, sctype)

    def run(self):
        assert (
            isinstance(self.ast_root, ast.Module)
            and "body" in self.ast_root._fields
            and len(self.ast_root.body) == 1
            and isinstance(self.ast_root.body[0], ast.FunctionDef)
        )
        main_func_node = self.ast_root.body[0]

        assert hasattr(self.definition, "_gtscript_")
        # self.resolved_externals = self.resolve_external_symbols(
        #     self.definition._gtscript_["nonlocals"],
        #     self.definition._gtscript_["imported"],
        #     self.external_context,
        # )
        self.resolved_externals = self.definition._gtscript_["externals"]
        api_signature, fields_decls, parameter_decls = self.extract_arg_descriptors()

        # Inline constant values
        for name, value in self.resolved_externals.items():
            if hasattr(value, "_gtscript_"):
                assert callable(value)
                func_node = ast.parse(gt_meta.get_ast(value)).body[0]
                local_context = self.resolve_external_symbols(
                    value._gtscript_["nonlocals"],
                    value._gtscript_["imported"],
                    self.external_context,
                    exhaustive=False,
                )
                ValueInliner.apply(func_node, context=local_context)
                value._gtscript_["ast"] = func_node
                value._gtscript_["local_context"] = local_context

        local_context = self.resolve_external_symbols(
            self.definition._gtscript_["nonlocals"],
            self.definition._gtscript_["imported"],
            self.external_context,
            exhaustive=False,
        )
        ValueInliner.apply(main_func_node, context=local_context)

        # Inline function calls
        CallInliner.apply(main_func_node, context=local_context)

        # Evaluate and inline compile-time conditionals
        CompiledIfInliner.apply(main_func_node, context=local_context)
        # Cleaner.apply(self.definition_ir)

        # Generate definition IR
        domain = gt_ir.Domain.LatLonGrid()
        computations = IRMaker(
            fields=fields_decls,
            parameters=parameter_decls,
            local_symbols={},  # Not used
            domain=domain,
            extra_temp_decls={},  # Not used
        )(self.ast_root)

        self.definition_ir = gt_ir.StencilDefinition(
            name=self.main_name,
            domain=domain,
            api_signature=api_signature,
            api_fields=[
                fields_decls[item.name] for item in api_signature if item.name in fields_decls
            ],
            parameters=[
                parameter_decls[item.name]
                for item in api_signature
                if item.name in parameter_decls
            ],
            computations=computations,
            externals=self.resolved_externals,
            docstring=inspect.getdoc(self.definition) or "",
        )

        return self.definition_ir


@gt_frontend.register
class GTScriptFrontend(gt_frontend.Frontend):
    name = "gtscript"

    @classmethod
    def get_stencil_id(cls, qualified_name, definition, externals, options_id):
        cls.prepare_stencil_definition(definition, externals)
        fingerprint = {
            "__main__": definition._gtscript_["canonical_ast"],
            "docstring": inspect.getdoc(definition),
            "api_annotations": f"[{', '.join(str(item) for item in definition._gtscript_['api_annotations'])}]",
        }
        for name, value in definition._gtscript_["externals"].items():
            fingerprint[name] = (
                value._gtscript_["canonical_ast"] if hasattr(value, "_gtscript_") else value
            )

        definition_id = gt_utils.shashed_id(fingerprint)
        version = gt_utils.shashed_id(definition_id, options_id)
        stencil_id = gt_definitions.StencilID(qualified_name, version)

        return stencil_id

    @classmethod
    def prepare_stencil_definition(cls, definition, externals):
        GTScriptParser.annotate_definition(definition)
        resolved_externals = GTScriptParser.resolve_external_symbols(
            definition._gtscript_["nonlocals"], definition._gtscript_["imported"], externals
        )
        definition._gtscript_["externals"] = resolved_externals
        return definition

    @classmethod
    def generate(cls, definition, externals, options):
        if not hasattr(definition, "_gtscript_"):
            cls.prepare_stencil_definition(definition, externals)
        translator = GTScriptParser(definition, externals=externals, options=options)
        return translator.run()<|MERGE_RESOLUTION|>--- conflicted
+++ resolved
@@ -238,14 +238,7 @@
         return node
 
     def visit_Assign(self, node: ast.Assign):
-<<<<<<< HEAD
-        if (
-            isinstance(node.value, ast.Call)
-            and node.value.func.id not in gt_ir.NativeFunction.IR_OP_TO_PYTHON_SYMBOL.values()
-        ):
-=======
         if isinstance(node.value, ast.Call) and node.value.func.id not in gtscript.MATH_BUILTINS:
->>>>>>> 447f8f40
             assert len(node.targets) == 1
             self.visit(node.value, target_node=node.targets[0])
             # This node can be now removed since the trivial assignment has been already done
@@ -256,12 +249,7 @@
 
     def visit_Call(self, node: ast.Call, *, target_node=None):
         call_name = node.func.id
-
-<<<<<<< HEAD
-        if call_name in gt_ir.NativeFunction.IR_OP_TO_PYTHON_SYMBOL.values():
-=======
         if call_name in gtscript.MATH_BUILTINS:
->>>>>>> 447f8f40
             node.args = [self.visit(arg) for arg in node.args]
             return node
 
@@ -866,23 +854,10 @@
         return result
 
     def visit_Call(self, node: ast.Call):
-<<<<<<< HEAD
-        func_id = node.func.id
-
-        symbol_to_enum = {
-            value: key for key, value in gt_ir.NativeFunction.IR_OP_TO_PYTHON_SYMBOL.items()
-        }
-
-        native_fcn = symbol_to_enum[func_id]
-
-        args = [self.visit(arg) for arg in node.args]
-        if len(args) != native_fcn.numargs:
-=======
         native_fcn = gt_ir.NativeFunction.PYTHON_SYMBOL_TO_IR_OP[node.func.id]
 
         args = [self.visit(arg) for arg in node.args]
         if len(args) != native_fcn.arity:
->>>>>>> 447f8f40
             raise GTScriptSyntaxError(
                 "Invalid native function call", loc=gt_ir.Location.from_ast_node(node)
             )
