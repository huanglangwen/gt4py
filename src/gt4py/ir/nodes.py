--- conflicted
+++ resolved
@@ -402,9 +402,6 @@
     MIN = 2
     MAX = 3
     MOD = 4
-<<<<<<< HEAD
-=======
-
     SIN = 5
     COS = 6
     TAN = 7
@@ -422,7 +419,6 @@
     FLOOR = 17
     CEIL = 18
     TRUNC = 19
->>>>>>> 447f8f40
 
     @property
     def arity(self):
@@ -451,59 +447,6 @@
     NativeFunction.TRUNC: 1,
 }
 
-    @property
-    def numargs(self):
-        return type(self).IR_OP_TO_NUM_ARGS[self]
-
-    @property
-    def python_symbol(self):
-        return type(self).IR_OP_TO_PYTHON_SYMBOL[self]
-
-
-NativeFunction.IR_OP_TO_NUM_ARGS = {
-    NativeFunction.ABS: 1,
-    NativeFunction.MIN: 2,
-    NativeFunction.MAX: 2,
-    NativeFunction.MOD: 2,
-    NativeFunction.SIN: 1,
-    NativeFunction.COS: 1,
-    NativeFunction.TAN: 1,
-    NativeFunction.ARCSIN: 1,
-    NativeFunction.ARCCOS: 1,
-    NativeFunction.ARCTAN: 1,
-    NativeFunction.SQRT: 1,
-    NativeFunction.EXP: 1,
-    NativeFunction.LOG: 1,
-    NativeFunction.ISFINITE: 1,
-    NativeFunction.ISINF: 1,
-    NativeFunction.ISNAN: 1,
-    NativeFunction.FLOOR: 1,
-    NativeFunction.CEIL: 1,
-    NativeFunction.TRUNC: 1,
-}
-
-NativeFunction.IR_OP_TO_PYTHON_SYMBOL = {
-    NativeFunction.ABS: "abs",
-    NativeFunction.MIN: "min",
-    NativeFunction.MAX: "max",
-    NativeFunction.MOD: "mod",
-    NativeFunction.SIN: "sin",
-    NativeFunction.COS: "cos",
-    NativeFunction.TAN: "tan",
-    NativeFunction.ARCSIN: "arcsin",
-    NativeFunction.ARCCOS: "arccos",
-    NativeFunction.ARCTAN: "arctan",
-    NativeFunction.SQRT: "sqrt",
-    NativeFunction.EXP: "exp",
-    NativeFunction.LOG: "log",
-    NativeFunction.ISFINITE: "isfinite",
-    NativeFunction.ISINF: "isinf",
-    NativeFunction.ISNAN: "isnan",
-    NativeFunction.FLOOR: "floor",
-    NativeFunction.CEIL: "ceil",
-    NativeFunction.TRUNC: "trunc",
-}
-
 
 @attribclass
 class NativeFuncCall(Expr):
