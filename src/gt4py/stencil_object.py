--- conflicted
+++ resolved
@@ -117,18 +117,9 @@
     def __call__(self, *args, **kwargs):
         pass
 
-<<<<<<< HEAD
-    def _validate_args(self, used_field_args, used_param_args, domain, origin, exec_info=None):
-        for name, field_info in self.field_info.items():
-            if field_info is not None and used_field_args[name] is None:
-                raise ValueError(f"Field '{name}' is None.")
-        for name, parameter_info in self.parameter_info.items():
-            if parameter_info is not None and used_param_args[name] is None:
-                raise ValueError(f"Parameter '{name}' is None.")
-=======
     def _get_max_domain(self, field_args, origin):
         """Return the maximum domain size possible
-        
+
         Parameters
         ----------
             field_args: `dict`
@@ -160,7 +151,6 @@
             TypeError
                 If an incorrect field or parameter data type is passed.
         """
->>>>>>> 447f8f40
 
         # assert compatibility of fields with stencil
         for name, field in used_field_args.items():
@@ -213,11 +203,7 @@
             raise ValueError(f"Compute domain contains zero sizes '{domain}')")
 
         # determine maximum domain
-        max_domain = Shape([sys.maxsize] * self.domain_info.ndims)
-        shapes = {name: Shape(field.shape) for name, field in used_field_args.items()}
-        for name, shape in shapes.items():
-            upper_boundary = Index(self.field_info[name].boundary.upper_indices)
-            max_domain &= shape - (Index(origin[name]) + upper_boundary)
+        max_domain = self._get_max_domain(used_field_args, origin)
 
         if not domain <= max_domain:
             raise ValueError(
