import abc
import sys
import time
import warnings
import io
import os
import jinja2
import numpy as np

import gt4py.backend as gt_backend
import gt4py.storage as gt_storage
from gt4py.definitions import (
    AccessKind,
    Boundary,
    DomainInfo,
    FieldInfo,
    ParameterInfo,
    normalize_domain,
    normalize_origin_mapping,
    Shape,
    Index,
)


class StencilObject(abc.ABC):
    """Generic singleton implementation of a stencil function.

    This class is used as base class for the specific subclass generated
    at run-time for any stencil definition and a unique set of external symbols.
    Instances of this class do not contain any information and thus it is
    implemented as a singleton: only one instance per subclass is actually
    allocated (and it is immutable).
    """

    def __new__(cls, *args, **kwargs):
        if getattr(cls, "_instance", None) is None:
            cls._instance = object.__new__(cls)
        return cls._instance

    def __setattr__(self, key, value):
        raise AttributeError("Attempting a modification of an attribute in a frozen class")

    def __delattr__(self, item):
        raise AttributeError("Attempting a deletion of an attribute in a frozen class")

    def __eq__(self, other):
        return type(self) == type(other)

    def __str__(self):
        result = """
<StencilObject: {name}> [backend="{backend}"]
    - I/O fields: {fields} 
    - Parameters: {params} 
    - Constants: {constants} 
    - Definition ({func}):
{source} 
        """.format(
            name=self.options["module"] + "." + self.options["name"],
            version=self._gt_id_,
            backend=self.backend,
            fields=self.field_info,
            params=self.parameter_info,
            constants=self.constants,
            func=self.definition_func,
            source=self.source,
        )

        return result

    def __hash__(self):
        return int.from_bytes(type(self)._gt_id_.encode(), byteorder="little")

    # Those attributes are added to the class at loading time:
    #
    #   _gt_id_ (stencil_id.version)
    #   definition_func

    @property
    @abc.abstractmethod
    def backend(self) -> str:
        pass

    @property
    @abc.abstractmethod
    def source(self):
        pass

    @property
    @abc.abstractmethod
    def domain_info(self):
        pass

    @property
    @abc.abstractmethod
    def field_info(self) -> dict:
        pass

    @property
    @abc.abstractmethod
    def parameter_info(self) -> dict:
        pass

    @property
    @abc.abstractmethod
    def constants(self) -> dict:
        pass

    @property
    @abc.abstractmethod
    def options(self) -> dict:
        pass

    @abc.abstractmethod
    def run(self, *args, **kwargs):
        pass

    @abc.abstractmethod
    def __call__(self, *args, **kwargs):
        pass

    def _call_run(self, field_args, parameter_args, domain, origin, exec_info=None):
        """Check and preprocess the provided arguments (called by :class:`StencilObject` subclasses).

        Note that this function will always try to expand simple parameter values to
        complete data structures by repeating the same value as many times as needed.

        Parameters
        ----------
            field_args: `dict`
                Mapping from field names to actually passed data arrays.
                This parameter encapsulates `*args` in the actual stencil subclass
                by doing: `{input_name[i]: arg for i, arg in enumerate(args)}`

            parameter_args: `dict`
                Mapping from parameter names to actually passed parameter values.
                This parameter encapsulates `**kwargs` in the actual stencil subclass
                by doing: `{name: value for name, value in kwargs.items()}`

            domain : `Sequence` of `int`, optional
                Shape of the computation domain. If `None`, it will be used the
                largest feasible domain according to the provided input fields
                and origin values (`None` by default).

            origin :  `[int * ndims]` or `{'field_name': [int * ndims]}`, optional
                If a single offset is passed, it will be used for all fields.
                If a `dict` is passed, there could be an entry for each field.
                A special key *'_all_'* will represent the value to be used for all
                the fields not explicitly defined. If `None` is passed or it is
                not possible to assign a value to some field according to the
                previous rule, the value will be inferred from the global boundaries
                of the field. Note that the function checks if the origin values
                are at least equal to the `global_border` attribute of that field,
                so a 0-based origin will only be acceptable for fields with
                a 0-area support region.

            exec_info : `dict`, optional
                Dictionary used to store information about the stencil execution.
                (`None` by default).

        Returns
        -------
            `None`

        Raises
        -------
            ValueError
                If invalid data or inconsistent options are specified.
        """

        if exec_info is not None:
            exec_info["call_run_start_time"] = time.perf_counter()
        used_arg_fields = {
            name: field
            for name, field in field_args.items()
            if name in self.field_info and self.field_info[name] is not None
        }
        used_arg_params = {
            name: param
            for name, param in parameter_args.items()
            if name in self.parameter_info and self.parameter_info[name] is not None
        }
        for name, field_info in self.field_info.items():
            if field_info is not None and field_args[name] is None:
                raise ValueError(f"Field '{name}' is None.")
        for name, parameter_info in self.parameter_info.items():
            if parameter_info is not None and parameter_args[name] is None:
                raise ValueError(f"Parameter '{name}' is None.")
        # assert compatibility of fields with stencil
        for name, field in used_arg_fields.items():
            if not gt_backend.from_name(self.backend).storage_info["is_compatible_layout"](field):
                raise ValueError(
                    f"The layout of the field {name} is not compatible with the backend."
                )

            if not gt_backend.from_name(self.backend).storage_info["is_compatible_type"](field):
                raise ValueError(
                    f"Field '{name}' has type '{type(field)}', which is not compatible with the '{self.backend}' backend."
                )
            elif type(field) is np.ndarray:
                warnings.warn(
                    "NumPy ndarray passed as field. This is discouraged and only works with constraints and only for certain backends.",
                    RuntimeWarning,
                )
            if not field.dtype == self.field_info[name].dtype:
                raise TypeError(
                    f"The dtype of field '{name}' is '{field.dtype}' instead of '{self.field_info[name].dtype}'"
                )
            # ToDo: check if mask is correct: need mask info in stencil object.

            if isinstance(field, gt_storage.storage.Storage):
                if not field.is_stencil_view:
                    raise ValueError(
                        f"An incompatible view was passed for field {name} to the stencil. "
                    )
                for name_other, field_other in used_arg_fields.items():
                    if field_other.mask == field.mask:
                        if not field_other.shape == field.shape:
                            raise ValueError(
                                f"The fields {name} and {name_other} have the same mask but different shapes."
                            )

        # assert compatibility of parameters with stencil
        for name, parameter in used_arg_params.items():
            if not type(parameter) == self.parameter_info[name].dtype:
                raise TypeError(
                    f"The type of parameter '{name}' is '{type(parameter)}' instead of '{self.parameter_info[name].dtype}'"
                )

        assert isinstance(field_args, dict) and isinstance(parameter_args, dict)

        # Shapes
        shapes = {}

        for name, field in used_arg_fields.items():
            shapes[name] = Shape(field.shape)
        # Origins
        if origin is None:
            origin = {}
        else:
            origin = normalize_origin_mapping(origin)
        for name, field in used_arg_fields.items():
            origin.setdefault(name, origin["_all_"] if "_all_" in origin else field.default_origin)

        # TODO: Set upper boundaries to zero for now to confirm this is the issue..
        # upper_boundaries = {name: self.field_info[name].boundary.upper_indices for name in shapes.keys()}
        upper_boundaries = {name: Shape([0] * self.domain_info.ndims) for name in shapes.keys()}

        # Domain
        max_domain = Shape([sys.maxsize] * self.domain_info.ndims)
        for name, shape in shapes.items():
            upper_boundary = Index(upper_boundaries[name])
            max_domain &= shape - (Index(origin[name]) + upper_boundary)

        if domain is None:
            domain = max_domain
        else:
            domain = normalize_domain(domain)
            if len(domain) != self.domain_info.ndims:
                raise ValueError(f"Invalid 'domain' value '{domain}'")

        # check domain+halo vs field size
        if not domain > Shape.zeros(self.domain_info.ndims):
            raise ValueError(f"Compute domain contains zero sizes '{domain}')")

        if not domain <= max_domain:
            raise ValueError(
                f"Compute domain too large (provided: {domain}, maximum: {max_domain})"
            )
        for name, field in used_arg_fields.items():
            min_origin = self.field_info[name].boundary.lower_indices
            if origin[name] < min_origin:
                raise ValueError(
                    f"Origin for field {name} too small. Must be at least {min_origin}, is {origin[name]}"
                )
            min_shape = tuple(
                o + d + h for o, d, h in zip(origin[name], domain, upper_boundaries[name])
            )
            if min_shape > field.shape:
                raise ValueError(
                    f"Shape of field {name} is {field.shape} but must be at least {min_shape} for given domain and origin."
                )

        stencil_name = self.options["module"] + "." + self.options["name"]

        debug_mode = "debug_mode" in self.options and self.options["debug_mode"]
        if debug_mode:
            out_indices = [
                field_idx for field_idx, field_arg in enumerate(field_args) if "out" in field_arg
            ]
            out_fields = self._write_unit_test(
                domain, origin, shapes, field_args, parameter_args, out_indices=out_indices
            )

        self.run(
            _domain_=domain, _origin_=origin, exec_info=exec_info, **field_args, **parameter_args
        )
<<<<<<< HEAD
=======
        if exec_info is not None:
            exec_info["call_run_end_time"] = time.perf_counter()
>>>>>>> 44545402

        if debug_mode:
            self._write_output_test_data(out_fields)

    def _write_unit_test(
        self,
        domain: tuple,
        origins: dict,
        shapes: dict,
        field_args: dict,
        parameter_args: dict,
        out_indices=[],
    ):
        components = self.__class__.__module__.split(".")[1:]
        if "GT_CACHE_DIR_NAME" in os.environ:
            unit_test_dir = os.environ["GT_CACHE_DIR_NAME"]
        else:
            unit_test_dir = os.path.join(os.getcwd(), ".gt_cache")

        cpython_id = "py{major}{minor}_{api}".format(
            major=sys.version_info.major, minor=sys.version_info.minor, api=sys.api_version
        )
        backend = self.backend.replace(":", "")

        unit_test_name = "unit_test.cpp"
        unit_test_dir = (
            os.path.join(unit_test_dir, cpython_id, backend, os.sep.join(components))
            + "_pyext_BUILD"
        )

        data_dir = os.path.join(unit_test_dir, "data")
        os.makedirs(data_dir, exist_ok=True)

        arg_fields = []
        out_fields = []

        if len(out_indices) < 1:
            out_indices.append(0)

        for field_idx, field_arg in enumerate(field_args):
            field = field_args[field_arg]
            str_io = io.StringIO()
            np.savetxt(str_io, field.data.flatten())

            data_path = os.path.join(data_dir, f"{field_arg}.csv")
            data_file = open(data_path, "w")
            data_file.write(str_io.getvalue().rstrip().replace("\n", ","))

            arg_fields.append(
                dict(
                    name=field_arg,
                    dtype=str(field.dtype),
                    origin=origins[field_arg],
                    shape=shapes[field_arg],
                    stride=field.strides,
                    size=field.size,
                )
            )

            if field_idx in out_indices:
                out_fields.append(dict(name=field_arg, dtype=str(field.dtype), size=field.size))

        parameters = []
        for param_arg in parameter_args:
            param = parameter_args[param_arg]
            parameters.append(dict(name=param_arg, dtype=type(param).__name__, value=str(param)))

        template_args = dict(
            arg_fields=arg_fields,
            domain=tuple(domain),
            parameters=parameters,
            out_fields=out_fields,
            stencil_short_name=self.options["name"],
            stencil_unique_name=self.__class__.__name__,
            test_path=unit_test_dir,
            backend=self.backend,
        )

        template_dir = gt_backend.GTPyExtGenerator.TEMPLATE_DIR
        template_file = open(os.path.join(template_dir, f"{unit_test_name}.in"), "r")
        template = jinja2.Template(template_file.read())
        unit_test_source = template.render(**template_args)

        unit_test_path = os.path.join(unit_test_dir, unit_test_name)
        unit_test_file = open(unit_test_path, "w")
        unit_test_file.write(unit_test_source)

        # 2nd pass: get paths and references to output field data...
        out_idx = 0
        for field_idx, field_arg in enumerate(field_args):
            if field_idx in out_indices:
                out_fields[out_idx]["data"] = field_args[field_arg]
                out_fields[out_idx]["path"] = os.path.join(
                    data_dir, out_fields[out_idx]["name"] + "_out.csv"
                )
                out_idx += 1

        return out_fields

    def _write_output_test_data(self, out_fields: list, overwrite=False):
        for out_field in out_fields:
            if overwrite or not os.path.exists(out_field["path"]):
                str_io = io.StringIO()
                np.savetxt(str_io, out_field["data"].data.flatten())
                data_file = open(out_field["path"], "w")
                data_file.write(str_io.getvalue().rstrip().replace("\n", ","))<|MERGE_RESOLUTION|>--- conflicted
+++ resolved
@@ -294,11 +294,8 @@
         self.run(
             _domain_=domain, _origin_=origin, exec_info=exec_info, **field_args, **parameter_args
         )
-<<<<<<< HEAD
-=======
         if exec_info is not None:
             exec_info["call_run_end_time"] = time.perf_counter()
->>>>>>> 44545402
 
         if debug_mode:
             self._write_output_test_data(out_fields)
