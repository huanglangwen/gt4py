import abc
import sys
import time
import warnings

import numpy as np

import gt4py.backend as gt_backend
import gt4py.storage as gt_storage

from gt4py.test_builder import TestBuilder
from gt4py.definitions import (
    AccessKind,
    Boundary,
    DomainInfo,
    FieldInfo,
    Index,
    ParameterInfo,
    Shape,
    normalize_domain,
    normalize_origin_mapping,
)


class StencilObject(abc.ABC):
    """Generic singleton implementation of a stencil function.

    This class is used as base class for the specific subclass generated
    at run-time for any stencil definition and a unique set of external symbols.
    Instances of this class do not contain any information and thus it is
    implemented as a singleton: only one instance per subclass is actually
    allocated (and it is immutable).
    """

    def __new__(cls, *args, **kwargs):
        if getattr(cls, "_instance", None) is None:
            cls._instance = object.__new__(cls)
        return cls._instance

    def __setattr__(self, key, value):
        raise AttributeError("Attempting a modification of an attribute in a frozen class")

    def __delattr__(self, item):
        raise AttributeError("Attempting a deletion of an attribute in a frozen class")

    def __eq__(self, other):
        return type(self) == type(other)

    def __str__(self):
        result = """
<StencilObject: {name}> [backend="{backend}"]
    - I/O fields: {fields}
    - Parameters: {params}
    - Constants: {constants}
    - Definition ({func}):
{source}
        """.format(
            name=self.options["module"] + "." + self.options["name"],
            version=self._gt_id_,
            backend=self.backend,
            fields=self.field_info,
            params=self.parameter_info,
            constants=self.constants,
            func=self.definition_func,
            source=self.source,
        )

        return result

    def __hash__(self):
        return int.from_bytes(type(self)._gt_id_.encode(), byteorder="little")

    # Those attributes are added to the class at loading time:
    #
    #   _gt_id_ (stencil_id.version)
    #   definition_func

    @property
    @abc.abstractmethod
    def backend(self) -> str:
        pass

    @property
    @abc.abstractmethod
    def source(self):
        pass

    @property
    @abc.abstractmethod
    def domain_info(self):
        pass

    @property
    @abc.abstractmethod
    def field_info(self) -> dict:
        pass

    @property
    @abc.abstractmethod
    def parameter_info(self) -> dict:
        pass

    @property
    @abc.abstractmethod
    def constants(self) -> dict:
        pass

    @property
    @abc.abstractmethod
    def options(self) -> dict:
        pass

    @abc.abstractmethod
    def run(self, *args, **kwargs):
        pass

    @abc.abstractmethod
    def __call__(self, *args, **kwargs):
        pass

    def _get_max_domain(self, field_args, origin):
        """Return the maximum domain size possible

        Parameters
        ----------
            field_args: `dict`
                Mapping from field names to actually passed data arrays.

            origin: `{'field_name': [int * ndims]}`
                The origin for each field.

        Returns
        -------
            `Shape`: the maximum domain size.
        """
        max_domain = Shape([sys.maxsize] * self.domain_info.ndims)
        shapes = {name: Shape(field.shape) for name, field in field_args.items()}
        for name, shape in shapes.items():
            upper_boundary = Index(self.field_info[name].boundary.upper_indices)
            max_domain &= shape - (Index(origin[name]) + upper_boundary)
        return max_domain

    def _validate_args(self, used_field_args, used_param_args, domain, origin):
        """Validate input arguments to _call_run.

        Raises
        -------
            ValueError
                If invalid data or inconsistent options are specified.

            TypeError
                If an incorrect field or parameter data type is passed.
        """

        # assert compatibility of fields with stencil
        for name, field in used_field_args.items():
            if not gt_backend.from_name(self.backend).storage_info["is_compatible_layout"](field):
                raise ValueError(
                    f"The layout of the field {name} is not compatible with the backend."
                )

            if not gt_backend.from_name(self.backend).storage_info["is_compatible_type"](field):
                raise ValueError(
                    f"Field '{name}' has type '{type(field)}', which is not compatible with the '{self.backend}' backend."
                )
            elif type(field) is np.ndarray:
                warnings.warn(
                    "NumPy ndarray passed as field. This is discouraged and only works with constraints and only for certain backends.",
                    RuntimeWarning,
                )
            if not field.dtype == self.field_info[name].dtype:
                raise TypeError(
                    f"The dtype of field '{name}' is '{field.dtype}' instead of '{self.field_info[name].dtype}'"
                )
            # ToDo: check if mask is correct: need mask info in stencil object.

            if isinstance(field, gt_storage.storage.Storage):
                if not field.is_stencil_view:
                    raise ValueError(
                        f"An incompatible view was passed for field {name} to the stencil. "
                    )
                for name_other, field_other in used_field_args.items():
                    if field_other.mask == field.mask:
                        if not field_other.shape == field.shape:
                            raise ValueError(
                                f"The fields {name} and {name_other} have the same mask but different shapes."
                            )

        # assert compatibility of parameters with stencil
        for name, parameter in used_param_args.items():
            if not type(parameter) == self.parameter_info[name].dtype:
                raise TypeError(
                    f"The type of parameter '{name}' is '{type(parameter)}' instead of '{self.parameter_info[name].dtype}'"
                )

        assert isinstance(used_field_args, dict) and isinstance(used_param_args, dict)

        if len(domain) != self.domain_info.ndims:
            raise ValueError(f"Invalid 'domain' value '{domain}'")

        # check domain+halo vs field size
        if not domain > Shape.zeros(self.domain_info.ndims):
            raise ValueError(f"Compute domain contains zero sizes '{domain}')")

        max_domain = self._get_max_domain(used_field_args, origin)
        if not domain <= max_domain:
            raise ValueError(
                f"Compute domain too large (provided: {domain}, maximum: {max_domain})"
            )
        for name, field in used_field_args.items():
            min_origin = self.field_info[name].boundary.lower_indices
            if origin[name] < min_origin:
                raise ValueError(
                    f"Origin for field {name} too small. Must be at least {min_origin}, is {origin[name]}"
                )
            min_shape = tuple(
                o + d + h
                for o, d, h in zip(
                    origin[name], domain, self.field_info[name].boundary.upper_indices
                )
            )
            if min_shape > field.shape:
                raise ValueError(
                    f"Shape of field {name} is {field.shape} but must be at least {min_shape} for given domain and origin."
                )

<<<<<<< HEAD
        debug_mode = "debug_mode" in self.options and self.options["debug_mode"]
        if debug_mode:
            test_builder = TestBuilder(self)
            out_fields = test_builder.write_test(
                self.backend, domain, origin, shapes, field_args, parameter_args
            )
=======
    def _call_run(
        self, field_args, parameter_args, domain, origin, *, validate_args=True, exec_info=None
    ):
        """Check and preprocess the provided arguments (called by :class:`StencilObject` subclasses).

        Note that this function will always try to expand simple parameter values to
        complete data structures by repeating the same value as many times as needed.

        See _validate_args for a list of exceptions raised by this method.

        Parameters
        ----------
            field_args: `dict`
                Mapping from field names to actually passed data arrays.
                This parameter encapsulates `*args` in the actual stencil subclass
                by doing: `{input_name[i]: arg for i, arg in enumerate(args)}`

            parameter_args: `dict`
                Mapping from parameter names to actually passed parameter values.
                This parameter encapsulates `**kwargs` in the actual stencil subclass
                by doing: `{name: value for name, value in kwargs.items()}`

            domain : `Sequence` of `int`, optional
                Shape of the computation domain. If `None`, it will be used the
                largest feasible domain according to the provided input fields
                and origin values (`None` by default).

            origin :  `[int * ndims]` or `{'field_name': [int * ndims]}`, optional
                If a single offset is passed, it will be used for all fields.
                If a `dict` is passed, there could be an entry for each field.
                A special key *'_all_'* will represent the value to be used for all
                the fields not explicitly defined. If `None` is passed or it is
                not possible to assign a value to some field according to the
                previous rule, the value will be inferred from the global boundaries
                of the field. Note that the function checks if the origin values
                are at least equal to the `global_border` attribute of that field,
                so a 0-based origin will only be acceptable for fields with
                a 0-area support region.

            validate_args : `bool`
                If True, ensures all input arguments are valid for the stencil run.

            exec_info : `dict`, optional
                Dictionary used to store information about the stencil execution.
                (`None` by default).

        Returns
        -------
            `None`
        """

        if exec_info is not None:
            exec_info["call_run_start_time"] = time.perf_counter()

        # Collect used arguments and parameters
        used_field_args = {
            name: field
            for name, field in field_args.items()
            if self.field_info.get(name, None) is not None
        }
        for name, field_info in self.field_info.items():
            if field_info is not None and used_field_args[name] is None:
                raise ValueError(f"Field '{name}' is None.")

        used_param_args = {
            name: param
            for name, param in parameter_args.items()
            if self.parameter_info.get(name, None) is not None
        }
        for name, parameter_info in self.parameter_info.items():
            if parameter_info is not None and used_param_args[name] is None:
                raise ValueError(f"Parameter '{name}' is None.")

        # Origins
        if origin is None:
            origin = {}
        else:
            origin = normalize_origin_mapping(origin)

        for name, field in used_field_args.items():
            origin.setdefault(name, origin["_all_"] if "_all_" in origin else field.default_origin)

        # Domain
        if domain is None:
            domain = self._get_max_domain(used_field_args, origin)
        else:
            domain = normalize_domain(domain)

        if validate_args:
            self._validate_args(used_field_args, used_param_args, domain, origin)
>>>>>>> 8c1d915c

        self.run(
            _domain_=domain, _origin_=origin, exec_info=exec_info, **field_args, **parameter_args
        )

        if exec_info is not None:
            exec_info["call_run_end_time"] = time.perf_counter()

        if debug_mode:
            test_builder.write_output(out_fields)<|MERGE_RESOLUTION|>--- conflicted
+++ resolved
@@ -7,8 +7,6 @@
 
 import gt4py.backend as gt_backend
 import gt4py.storage as gt_storage
-
-from gt4py.test_builder import TestBuilder
 from gt4py.definitions import (
     AccessKind,
     Boundary,
@@ -224,16 +222,8 @@
                     f"Shape of field {name} is {field.shape} but must be at least {min_shape} for given domain and origin."
                 )
 
-<<<<<<< HEAD
-        debug_mode = "debug_mode" in self.options and self.options["debug_mode"]
-        if debug_mode:
-            test_builder = TestBuilder(self)
-            out_fields = test_builder.write_test(
-                self.backend, domain, origin, shapes, field_args, parameter_args
-            )
-=======
     def _call_run(
-        self, field_args, parameter_args, domain, origin, *, validate_args=True, exec_info=None
+        self, field_args, parameter_args, domain, origin, *, validate_args=False, exec_info=None
     ):
         """Check and preprocess the provided arguments (called by :class:`StencilObject` subclasses).
 
@@ -322,14 +312,10 @@
 
         if validate_args:
             self._validate_args(used_field_args, used_param_args, domain, origin)
->>>>>>> 8c1d915c
 
         self.run(
             _domain_=domain, _origin_=origin, exec_info=exec_info, **field_args, **parameter_args
         )
 
         if exec_info is not None:
-            exec_info["call_run_end_time"] = time.perf_counter()
-
-        if debug_mode:
-            test_builder.write_output(out_fields)+            exec_info["call_run_end_time"] = time.perf_counter()