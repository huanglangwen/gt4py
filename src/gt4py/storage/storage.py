# -*- coding: utf-8 -*-
#
# GT4Py - GridTools4Py - GridTools for Python
#
# Copyright (c) 2014-2021, ETH Zurich
# All rights reserved.
#
# This file is part the GT4Py project and the GridTools framework.
# GT4Py is free software: you can redistribute it and/or modify it under
# the terms of the GNU General Public License as published by the
# Free Software Foundation, either version 3 of the License, or any later
# version. See the LICENSE.txt file at the top-level directory of this
# distribution for a copy of the license or check <https://www.gnu.org/licenses/>.
#
# SPDX-License-Identifier: GPL-3.0-or-later

import numpy as np


try:
    import cupy as cp
except ImportError:
    cp = None

from gt4py import backend as gt_backend

from . import utils as storage_utils


def empty(backend, default_origin, shape, dtype, mask=None, *, managed_memory=False):
    if gt_backend.from_name(backend).storage_info["device"] == "gpu":
        if managed_memory:
            storage_t = GPUStorage
        else:
            storage_t = ExplicitlySyncedGPUStorage
    else:
        storage_t = CPUStorage

    return storage_t(
        shape=shape, dtype=dtype, backend=backend, default_origin=default_origin, mask=mask
    )


def ones(backend, default_origin, shape, dtype, mask=None, *, managed_memory=False):
    storage = empty(
        shape=shape,
        dtype=dtype,
        backend=backend,
        default_origin=default_origin,
        mask=mask,
        managed_memory=managed_memory,
    )
    storage[...] = 1
    return storage


def zeros(backend, default_origin, shape, dtype, mask=None, *, managed_memory=False):
    storage = empty(
        shape=shape,
        dtype=dtype,
        backend=backend,
        default_origin=default_origin,
        mask=mask,
        managed_memory=managed_memory,
    )
    storage[...] = 0
    return storage


def from_array(
    data, backend, default_origin, shape=None, dtype=None, mask=None, *, managed_memory=False
):
    is_cupy_array = cp is not None and isinstance(data, cp.ndarray)
    xp = cp if is_cupy_array else np
    if shape is None:
        shape = xp.asarray(data).shape
    if dtype is None:
        dtype = xp.asarray(data).dtype
    storage = empty(
        shape=shape,
        dtype=dtype,
        backend=backend,
        default_origin=default_origin,
        mask=mask,
        managed_memory=managed_memory,
    )
    if is_cupy_array:
        if isinstance(storage, GPUStorage) or isinstance(storage, ExplicitlySyncedGPUStorage):
            tmp = storage_utils.gpu_view(storage)
            tmp[...] = data
        else:
            storage[...] = cp.asnumpy(data)
    else:
        storage[...] = data

    return storage


class Storage(np.ndarray):
    """
    Storage class based on a numpy (CPU) or cupy (GPU) array, taking care of proper memory alignment, with additional
    information that is required by the backends.
    """

    __array_subok__ = True

    def __new__(cls, shape, dtype, backend, default_origin, mask=None):
        """
        Parameters
        ----------

        shape: tuple of ints
            the shape of the storage

        dtype: data type compatible with numpy dtypes
            supported are the floating point and integer dtypes of numpy

        backend: string, backend identifier
            Currently possible: debug, numpy, gtx86, gtmc, gtcuda

        default_origin: tuple of ints
            determines the point to which the storage memory address is aligned.
            for performance, this should be the coordinates of the most common origin
            at call time.
            when calling a stencil and no origin is specified, the default_origin is used.

        mask: list of bools or list of spatial axes
            in a list of bools, ``False`` entries indicate that the corresponding dimension is masked, i.e. the storage
            has reduced dimension and reading and writing from offsets along this axis acces the same element.
            In a list of spatial axes (IJK), a boolean mask will be generated with ``True`` entries for all
            dimensions except for the missing spatial axes names.
        """

        default_origin, shape, dtype, mask = storage_utils.normalize_storage_spec(
            default_origin, shape, dtype, mask
        )

        if not backend in gt_backend.REGISTRY:
            ValueError("Backend must be in {}.".format(gt_backend.REGISTRY))

        alignment = gt_backend.from_name(backend).storage_info["alignment"]
        layout_map = gt_backend.from_name(backend).storage_info["layout_map"](mask)

        obj = cls._construct(backend, np.dtype(dtype), default_origin, shape, alignment, layout_map)
        obj._backend = backend
        obj.is_stencil_view = True
        obj._mask = mask
        obj._check_data()

        return obj

    @property
    def backend(self):
        """The backend identifier string of the storage."""
        return self._backend

    @property
    def mask(self):
        """
        Iterable of booleans.

        Dimensions where the corresponding entry is `False` are ignored.
        """
        return self._mask

    @property
    def layout_map(self):
        return gt_backend.from_name(self.backend).storage_info["layout_map"](self.mask)

    def transpose(self, *axes):
        res = super().transpose(*axes)
        if res._is_consistent(self):
            res.is_stencil_view = self.is_stencil_view
        else:
            res.is_stencil_view = False
        return res

    def __deepcopy__(self, memo={}):
        return self.copy()

    def copy(self):
        res = empty(
            shape=self.shape,
            dtype=self.dtype,
            backend=self.backend,
            default_origin=self.default_origin,
            mask=self.mask,
            managed_memory=not isinstance(self, ExplicitlySyncedGPUStorage),
        )
        res.is_stencil_view = self.is_stencil_view
        return res

    def __array_finalize__(self, obj):
        if obj is None:
            # constructor called previously
            return
        else:
            if self.base is None:
                # case np.array
                raise RuntimeError(
                    "Copying storages is only possible through Storage.copy() or deepcopy."
                )
            else:
                if not isinstance(obj, Storage) and not isinstance(obj, _ViewableNdarray):
                    raise RuntimeError(
                        "Meta information can not be inferred when creating Storage views from other classes than Storage."
                    )
                self.__dict__ = {**obj.__dict__, **self.__dict__}
                self.is_stencil_view = False
                if not hasattr(obj, "default_origin"):
                    self.is_stencil_view = True
                elif self._is_consistent(obj):
                    self.is_stencil_view = obj.is_stencil_view
                self._finalize_view(obj)

    def _is_consistent(self, obj):
        if not self.shape == obj.shape:
            return False
        # check strides
        stride = 0
        layout_map = [m for m in self.layout_map if m is not None]
        if len(self.strides) < len(layout_map):
            return False
        for dim in reversed(np.argsort(layout_map)):
            if self.strides[dim] < stride:
                return False
            stride = self.strides[dim]
        # check alignment
        if (
            self.ctypes.data + np.sum([o * s for o, s in zip(self.default_origin, self.strides)])
        ) % gt_backend.from_name(self.backend).storage_info["alignment"]:
            return False
        return True

    def _finalize_view(self, obj):
        pass

    def synchronize(self):
        pass

    def host_to_device(self, force=False):
        pass

    def device_to_host(self, force=False):
        pass

    def __iconcat__(self, other):
        raise NotImplementedError("Concatenation of Storages is not supported")


class GPUStorage(Storage):
    _modified_storages: dict = {}

    @classmethod
    def _construct(cls, backend, dtype, default_origin, shape, alignment, layout_map):

        (raw_buffer, field) = storage_utils.allocate_gpu(
            default_origin, shape, layout_map, dtype, alignment * dtype.itemsize
        )
        obj = field.view(_ViewableNdarray)
        obj = obj.view(GPUStorage)
        obj._raw_buffer = raw_buffer
        obj.default_origin = default_origin
        return obj

    @classmethod
    def get_modified_storages(cls):
        return cls._modified_storages

    @property
    def __cuda_array_interface__(self):
        array_interface = self.__array_interface__
        array_interface["version"] = 2
        array_interface["strides"] = self.strides
        array_interface.pop("offset", None)
        return array_interface

    def _check_data(self):
        # check that memory of field is within raw_buffer
        if (
            not self.ctypes.data >= self._raw_buffer.data.ptr
            and self.ctypes.data + self.itemsize * (self.size - 1) <= self._raw_buffer[-1:].data.ptr
        ):
            raise Exception("The buffers are in an inconsistent state.")

    def copy(self):
        res = super().copy()
        res.gpu_view[...] = self.gpu_view
        cp.cuda.Device(0).synchronize()
        return res

    @property
    def gpu_view(self):
        return storage_utils.gpu_view(self)

    def __getitem__(self, item):
        self.device_to_host()
        return super().__getitem__(item)

    def __setitem__(self, key, value):
        if hasattr(value, "__cuda_array_interface__"):
            gpu_view = storage_utils.gpu_view(self)
            gpu_view[key] = cp.asarray(value.data)
            self.device_to_host(True)
            return value
        else:
            return super().__setitem__(key, value)

    @property
    def _is_clean(self):
        return not self._is_device_modified()

    @property
    def _is_host_modified(self):
        return False

    @property
    def _is_device_modified(self):
<<<<<<< HEAD
        return id(self) in self._modified_storages

    def _set_clean(self):
        if not self._is_clean():
            self._modified_storages.pop(id(self))
=======
        return id(self) in self.__class__._modified_storages

    def _set_clean(self):
        if not self._is_clean():
            self.__class__._modified_storages.pop(id(self))
>>>>>>> ea162ff7

    def _set_host_modified(self):
        pass

    def _set_device_modified(self):
<<<<<<< HEAD
        self._modified_storages[id(self)] = self
=======
        self.__class__._modified_storages[id(self)] = self
>>>>>>> ea162ff7

    def synchronize(self):
        self.device_to_host()

    def device_to_host(self, force=False):
        if force or self._is_device_modified:
            cp.cuda.Device(0).synchronize()
<<<<<<< HEAD
            self._modified_storages.clear()
=======
            self.__class__._modified_storages.clear()
>>>>>>> ea162ff7


class CPUStorage(Storage):
    @property
    def _ptr(self):
        return self._ndarray.ctypes.data

    @classmethod
    def _construct(cls, backend, dtype, default_origin, shape, alignment, layout_map):
        (raw_buffer, field) = storage_utils.allocate_cpu(
            default_origin, shape, layout_map, dtype, alignment * dtype.itemsize
        )
        obj = field.view(_ViewableNdarray)
        obj = obj.view(CPUStorage)
        obj._raw_buffer = raw_buffer
        obj.default_origin = default_origin
        return obj

    def _check_data(self):
        # check that memory of field is within raw_buffer and that field is a view of raw_buffer
        if (
            not self.ctypes.data >= self._raw_buffer.ctypes.data
            and self.ctypes.data + self.itemsize * (self.size - 1)
            <= self._raw_buffer[-1:].ctypes.data
            and self.base is not self._raw_buffer
        ):
            raise Exception("The buffers are in an inconsistent state.")

    @property
    def data(self):
        return self.view(np.ndarray)

    def copy(self):
        res = super().copy()
        res[...] = self
        return res


class ExplicitlySyncedGPUStorage(Storage):
    class SyncState:
        SYNC_CLEAN = 0
        SYNC_HOST_DIRTY = 1
        SYNC_DEVICE_DIRTY = 2

        def __init__(self):
            self.state = self.SYNC_CLEAN

    def __init__(self, *args, **kwargs):
        self._sync_state = self.SyncState()

    def copy(self):
        res = super().copy()
        res._sync_state = self.SyncState()
        res._sync_state.state = self._sync_state.state
        res[...] = self
        res._device_field[...] = self._device_field
        return res

    @classmethod
    def _construct(cls, backend, dtype, default_origin, shape, alignment, layout_map):

        (
            raw_buffer,
            field,
            device_raw_buffer,
            device_field,
        ) = storage_utils.allocate_gpu_unmanaged(
            default_origin, shape, layout_map, dtype, alignment * dtype.itemsize
        )
        obj = field.view(_ViewableNdarray)
        obj = obj.view(ExplicitlySyncedGPUStorage)
        obj._raw_buffer = raw_buffer
        obj._device_field = device_field
        obj._device_raw_buffer = device_raw_buffer
        obj.default_origin = default_origin

        return obj

    @property
    def data(self):
        return self._device_field

    def synchronize(self):
        if self._is_host_modified:
            self.host_to_device()
        elif self._is_device_modified:
            self.device_to_host()
        self._set_clean()

    def host_to_device(self, force=False):
        if force or self._is_host_modified:
            self._set_clean()
            self._device_raw_buffer.set(self._raw_buffer)

    def device_to_host(self, force=False):
        if force or self._is_device_modified:
            self._set_clean()
            self._device_raw_buffer.get(out=self._raw_buffer)

    def __getitem__(self, item):
        if self._is_device_modified:
            self.device_to_host()
        return super().__getitem__(item)

    @property
    def _is_clean(self):
        return self._sync_state.state == self.SyncState.SYNC_CLEAN

    @property
    def _is_host_modified(self):
        return self._sync_state.state == self.SyncState.SYNC_HOST_DIRTY

    @property
    def _is_device_modified(self):
        return self._sync_state.state == self.SyncState.SYNC_DEVICE_DIRTY

    def _set_clean(self):
        self._sync_state.state = self.SyncState.SYNC_CLEAN

    def _set_host_modified(self):
        self._sync_state.state = self.SyncState.SYNC_HOST_DIRTY

    def _set_device_modified(self):
        self._sync_state.state = self.SyncState.SYNC_DEVICE_DIRTY

    def __setitem__(self, key, value):
        if isinstance(value, ExplicitlySyncedGPUStorage):
            if (self._is_clean or self._is_device_modified) and (
                value._is_clean or value._is_device_modified
            ):
                self._set_device_modified()
                self._device_field[key] = value._device_field
                return value
            elif (self._is_clean or self._is_host_modified) and (
                value._is_clean or value._is_host_modified
            ):
                self._set_host_modified()
                return self.view(_ViewableNdarray).view(np.ndarray).__setitem__(key, value)
            else:
                if self._is_host_modified:
                    self.host_to_device()
                else:
                    value.host_to_device()
                self._set_device_modified()
                self._device_field.__setitem__(key, value._device_field)
                return value
        elif hasattr(value, "__cuda_array_interface__"):
            if self._is_host_modified:
                self.host_to_device()
            self._set_device_modified()
            return self._device_field.__setitem__(key, value)
        else:
            if self._is_device_modified:
                self.device_to_host()
            self._set_host_modified()
            return super().__setitem__(key, value)

    # @property
    # def sync_state(self):
    #     return self._sync_state.state

    @property
    def _ptr(self):
        return self.data.ptr

    def _check_data(self):

        # check that memory of field is within raw_buffer
        if (
            not self.ctypes.data >= self._raw_buffer.ctypes.data
            and self.ctypes.data + self.itemsize * (self.size - 1)
            <= self._raw_buffer[-1:].ctypes.data
            and self.base is not self._raw_buffer
        ):
            raise Exception("The buffers are in an inconsistent state.")

        # check that memory of field is within raw_buffer
        if (
            not self._device_field.data.ptr >= self._device_raw_buffer.data.ptr
            and self._device_field.data.ptr + self.itemsize * (self.size - 1)
            <= self._device_raw_buffer[-1:].data.ptr
        ):
            raise Exception("The buffers are in an inconsistent state.")

    def transpose(self, *axes):
        res = super().transpose(*axes)
        res._device_field = cp.lib.stride_tricks.as_strided(
            res._device_raw_buffer, shape=res.shape, strides=res.strides
        )
        return res

    def _finalize_view(self, base):

        if self.shape != base.shape or self.strides != base.strides:
            offset = (base.ctypes.data - self.ctypes.data) + (
                self._device_field.data.ptr - self._device_raw_buffer.data.ptr
            )
            assert not offset % self.dtype.itemsize
            offset = int(offset / self.dtype.itemsize)
            raw_with_offset = self._device_raw_buffer[offset:]
            self._device_field = cp.lib.stride_tricks.as_strided(
                raw_with_offset, shape=self.shape, strides=self.strides
            )

    @property
    def __cuda_array_interface__(self):
        self.host_to_device()
        res = self._device_field.__cuda_array_interface__
        res["strides"] = self.strides
        return res

    def _call_inplace(self, fname, other):
        if isinstance(other, ExplicitlySyncedGPUStorage):
            if (self._is_clean or self._is_device_modified) and (
                other._is_clean or other._is_device_modified
            ):
                self._set_device_modified()
                getattr(self._device_field, fname)(other)
                return self
            elif (self._is_clean or self._is_host_modified) and (
                other._is_clean or other._is_host_modified
            ):
                self._set_host_modified()
                return getattr(super(), fname)(other)
            else:
                if self._is_host_modified:
                    self.host_to_device()
                else:
                    other.host_to_device()
                self._set_device_modified()
                getattr(self._device_field, fname)(other)
                return self
        elif hasattr(other, "__cuda_array_interface__"):
            if self._is_host_modified:
                self.host_to_device()
            self._set_device_modified()
            getattr(self._device_field, fname)(other)
            return self
        else:
            if self._is_device_modified:
                self.device_to_host()
            self._set_host_modified()
            return getattr(super(), fname)(other)

    def __iadd__(self, other):
        return self._call_inplace("__iadd__", other)

    def __iand__(self, other):
        return self._call_inplace("__iand__", other)

    def __ifloordiv__(self, other):
        return self._call_inplace("__ifloordiv__", other)

    def __ilshift__(self, other):
        return self._call_inplace("__ilshift__", other)

    def __imod__(self, other):
        return self._call_inplace("__imod__", other)

    def __imul__(self, other):
        return self._call_inplace("__imul__", other)

    def __ior__(self, other):
        return self._call_inplace("__ior__", other)

    def __ipow__(self, other):
        return self._call_inplace("__ipow__", other)

    def __irshift__(self, other):
        return self._call_inplace("__irshift__", other)

    def __isub__(self, other):
        return self._call_inplace("__isub__", other)

    def __itruediv__(self, other):
        return self._call_inplace("__itruediv__", other)

    def __ixor__(self, other):
        return self._call_inplace("__ixor__", other)


class _ViewableNdarray(np.ndarray):
    def __init__(self, *args, **kwargs):
        super().__init__(*args, **kwargs)
        self.is_stencil_view = True

    def __new__(cls, *args, **kwargs):
        obj = super().__new__(*args, **kwargs)
        obj.is_stencil_view = True
        return obj

    def __array_finalize__(self, obj):
        if hasattr(obj, "is_stencil_view"):
            self.is_stencil_view = obj.is_stencil_view
        else:
            self.is_stencil_view = True<|MERGE_RESOLUTION|>--- conflicted
+++ resolved
@@ -316,29 +316,17 @@
 
     @property
     def _is_device_modified(self):
-<<<<<<< HEAD
-        return id(self) in self._modified_storages
-
-    def _set_clean(self):
-        if not self._is_clean():
-            self._modified_storages.pop(id(self))
-=======
         return id(self) in self.__class__._modified_storages
 
     def _set_clean(self):
         if not self._is_clean():
             self.__class__._modified_storages.pop(id(self))
->>>>>>> ea162ff7
 
     def _set_host_modified(self):
         pass
 
     def _set_device_modified(self):
-<<<<<<< HEAD
-        self._modified_storages[id(self)] = self
-=======
         self.__class__._modified_storages[id(self)] = self
->>>>>>> ea162ff7
 
     def synchronize(self):
         self.device_to_host()
@@ -346,11 +334,7 @@
     def device_to_host(self, force=False):
         if force or self._is_device_modified:
             cp.cuda.Device(0).synchronize()
-<<<<<<< HEAD
-            self._modified_storages.clear()
-=======
             self.__class__._modified_storages.clear()
->>>>>>> ea162ff7
 
 
 class CPUStorage(Storage):
