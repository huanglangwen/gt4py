# -*- coding: utf-8 -*-
#
# GT4Py - GridTools4Py - GridTools for Python
#
# Copyright (c) 2014-2020, ETH Zurich
# All rights reserved.
#
# This file is part the GT4Py project and the GridTools framework.
# GT4Py is free software: you can redistribute it and/or modify it under
# the terms of the GNU General Public License as published by the
# Free Software Foundation, either version 3 of the License, or any later
# version. See the LICENSE.txt file at the top-level directory of this
# distribution for a copy of the license or check <https://www.gnu.org/licenses/>.
#
# SPDX-License-Identifier: GPL-3.0-or-later

from itertools import count, product
import sys

import pytest

import gt4py as gt
from gt4py import gtscript
from gt4py import storage as gt_storage
<<<<<<< HEAD
import gt4py.definitions as gt_defs
=======
import gt4py.definitions as gt_definitions
>>>>>>> db829d73
from gt4py.stencil_object import StencilObject
from .input_strategies import *
from .utils import *

counter = count()
RTOL = 1e-05
ATOL = 1e-08
EQUAL_NAN = False

unique_str_ctr = count()


def unique_str():
    return str(next(unique_str_ctr))


class SuiteMeta(type):
    """Custom metaclass for all :class:`StencilTestSuite` classes.

    This metaclass generates a namespace-like class where all methods are static
    and adds new members with the required testing strategies and expected results
    to test a stencil definition and implementations using Hypothesis and pytest.
    """

    def collect_symbols(cls_name, bases, cls_dict):

        domain_range = cls_dict["domain_range"]

        domain_strategy = cls_dict["domain_strategy"] = hyp_st.shared(
            ndarray_shape_st(domain_range), key=cls_name
        )

        generation_strategy_factories = cls_dict["generation_strategy_factories"] = dict()
        implementation_strategy_factories = cls_dict["implementation_strategy_factories"] = dict()
        global_boundaries = cls_dict["global_boundaries"] = dict()
        constants = cls_dict["constants"] = dict()
        singletons = cls_dict["singletons"] = dict()
        max_boundary = ((0, 0), (0, 0), (0, 0))
        for name, symbol in cls_dict["symbols"].items():
            if symbol.kind == "field":
                max_boundary = tuple(
                    (max(m[0], abs(b[0])), max(m[0], b[0]))
                    for m, b in zip(max_boundary, symbol.boundary)
                )
        cls_dict["max_boundary"] = max_boundary

        for name, symbol in cls_dict["symbols"].items():

            if symbol.kind == "global_strategy":
                generation_strategy_factories[name] = symbol.value_st_factory
            elif symbol.kind == "global_set":
                constants[name] = symbol.values
            elif symbol.kind == "singleton":
                singletons[name] = symbol.values[0]
            elif symbol.kind == "field":
                global_boundaries[name] = symbol.boundary
                shape_strategy = padded_shape_st(
                    domain_strategy, [abs(d[0]) + abs(d[1]) for d in max_boundary]
                )

                # default arguments necessary to avoid late binding
                def implementation_strategy_factory(
                    dt, shape=shape_strategy, value_st_factory=symbol.value_st_factory
                ):
                    return ndarray_st(dt, shape_strategy, value_st_factory)

                implementation_strategy_factories[name] = implementation_strategy_factory
            elif symbol.kind == "parameter":
                implementation_strategy_factories[name] = symbol.value_st_factory

            else:
                assert False

        cls_dict["origin"] = tuple(o[0] for o in max_boundary)

    def parametrize_generation_tests(cls_name, bases, cls_dict):

        dtypes = cls_dict["dtypes"]
        backends = cls_dict["backends"]
        generation_strategy_factories = cls_dict["generation_strategy_factories"]

        def get_dtype_combinations(dtypes):
            grouped_combinations = [
                {k: v for k, v in zip(dtypes.keys(), p)} for p in product(*dtypes.values())
            ]
            ret = []
            for combination in grouped_combinations:
                d = dict()
                for ktuple in combination:
                    for k in ktuple:
                        d[k] = combination[ktuple]
                ret.append(d)
            return ret

        def get_globals_combinations(dtypes):
            combinations = [
                {k: dtypes[k].type(v) for k, v in zip(cls_dict["constants"].keys(), p)}
                for p in product(*cls_dict["constants"].values())
            ]
            if not combinations:
                return [{}]
            else:
                return combinations

        parameters = inspect.getfullargspec(cls_dict["definition"]).kwonlyargs
        cls_dict["tests"] = []
        for d in get_dtype_combinations(dtypes):
            for g in get_globals_combinations(d):
                for b in backends:
                    cls_dict["tests"].append(
                        dict(
                            backend=b,
                            suite=cls_name,
                            constants=g,
                            dtypes=d,
                            generation_strategy=composite_strategy_factory(
                                d, generation_strategy_factories
                            ),
                            implementations=[],
                            test_id=len(cls_dict["tests"]),
                            definition=annotate_function(
                                function=cls_dict["definition"],
                                dtypes={
                                    k: (
                                        dtype.type
                                        if (k in cls_dict["constants"] or k in parameters)
                                        else gtscript.Field[dtype.type, gtscript.IJK]
                                    )
                                    for k, dtype in d.items()
                                },
                            ),
                        )
                    )

        def generation_test_wrapper(self, test):
            @hyp.given(hypothesis_data=test["generation_strategy"]())
            def hyp_wrapper(test_hyp, hypothesis_data):
                bases[0].test_generation(
                    self,
                    test_hyp,
                    {**test_hyp["constants"], **hypothesis_data, **cls_dict["singletons"]},
                )

            hyp_wrapper(test)

        cls_dict["test_generation"] = pytest.mark.parametrize(
            "test", [test for test in cls_dict["tests"] if test["suite"] == cls_name]
        )(generation_test_wrapper)

    def parametrize_implementation_tests(cls_name, bases, cls_dict):

        dtypes = cls_dict["dtypes"]
        generation_strategy_factories = cls_dict["generation_strategy_factories"]
        implementation_strategy_factories = cls_dict["implementation_strategy_factories"]
        global_boundaries = cls_dict["global_boundaries"]

        def implementation_test_wrapper(self, test, implementation_strategy):
            @hyp.given(hypothesis_data=implementation_strategy())
            def hyp_wrapper(test_hyp, hypothesis_data):
                bases[0].test_implementation(self, test_hyp, hypothesis_data)

            hyp_wrapper(test)

        runtime_pytest_params = []
        for test in [t for t in cls_dict["tests"] if t["suite"] == cls_name]:
            runtime_pytest_params.append(
                (
                    test,
                    composite_implementation_strategy_factory(
                        test["dtypes"], implementation_strategy_factories, global_boundaries
                    ),
                )
            )

        cls_dict["test_implementation"] = pytest.mark.parametrize(
            ("test", "implementation_strategy"), runtime_pytest_params
        )(implementation_test_wrapper)

    def __new__(cls, cls_name, bases, cls_dict):
        if cls_dict.get("_skip_", False):  # skip metaclass magic
            return super().__new__(cls, cls_name, bases, cls_dict)
        # Check class dict
        missing = {
            "domain_range",
            "symbols",
            "definition",
            "validation",
            "backends",
            "dtypes",
        } - cls_dict.keys()
        if len(missing) > 0:
            raise TypeError(
                "Missing {missing} required members in '{name}' definition".format(
                    missing=missing, name=cls_name
                )
            )

        domain_range = cls_dict["domain_range"]
        dtypes = cls_dict["dtypes"]
        backends = cls_dict["backends"]

        # Create testing strategies
        assert isinstance(
            cls_dict["symbols"], collections.abc.Mapping
        ), "Invalid 'symbols' mapping"

        # Check domain and ndims
        assert 1 <= len(domain_range) <= 3 and all(
            len(d) == 2 for d in domain_range
        ), "Invalid 'domain_range' definition"
        ndims = len(domain_range)
        if ndims in cls_dict:
            assert (
                ndims == cls_dict["ndims"]
            ), "CartesianSpace definition conflicts with provided 'ndims' value"
        else:
            cls_dict["ndims"] = ndims

        if any(cls_name.endswith(suffix) for suffix in ("1D", "2D", "3D")):
            assert cls_dict["ndims"] == int(
                cls_name[-2:-1]
            ), "Suite name does not match the actual 'ndims'"

        # Check dtypes
        assert isinstance(
            dtypes, (collections.abc.Sequence, collections.abc.Mapping)
        ), "'dtypes' must be a sequence or a mapping object"

        if isinstance(dtypes, collections.abc.Sequence):
            dtypes = {tuple(cls_dict["symbols"].keys()): dtypes}
        cls_dict["dtypes"] = dtypes = standardize_dtype_dict(dtypes)

        # Check backends
        assert isinstance(backends, collections.abc.Sequence) and all(
            isinstance(b, str) for b in backends
        ), "'backends' must be a sequence of strings"
        for b in backends:
            assert b in gt.backend.REGISTRY.names, "backend '{backend}' not supported".format(
                backend=b
            )

        # Check definition and validation functions
        if not isinstance(cls_dict["definition"], types.FunctionType):
            raise TypeError("The 'definition' attribute must be a stencil definition function")
        if not isinstance(cls_dict["validation"], types.FunctionType):
            raise TypeError("The 'validation' attribute must be a validation function")

        # Extract input and parameter names
        input_names = []
        parameter_names = []
        definition_signature = inspect.signature(cls_dict["definition"])
        validation_signature = inspect.signature(cls_dict["validation"])
        for (def_name, def_pobj), (val_name, val_pobj) in zip(
            definition_signature.parameters.items(), validation_signature.parameters.items()
        ):
            if def_name != val_name or def_pobj.kind != val_pobj.kind:
                raise ValueError(
                    "Incompatible signatures for 'definition' and 'validation' functions"
                )

            if def_pobj.kind == inspect.Parameter.KEYWORD_ONLY:
                parameter_names.append(def_name)
                if def_pobj.default != inspect.Parameter.empty:
                    assert def_pobj.default == val_pobj.default
            else:
                input_names.append(def_name)

        cls.collect_symbols(cls_name, bases, cls_dict)

        assert set(input_names + parameter_names) == set(
            cls_dict["implementation_strategy_factories"].keys()
        ), "Missing or invalid keys in 'symbols' mapping (generated: {})".format(
            cls_dict["implementation_strategy_factories"].keys()
        )

        cls.parametrize_generation_tests(cls_name, bases, cls_dict)
        cls.parametrize_implementation_tests(cls_name, bases, cls_dict)

        return super().__new__(cls, cls_name, bases, cls_dict)


class StencilTestSuite(metaclass=SuiteMeta):
    """Base class for every *stencil test suite*.

    Every new test suite must inherit from this class and define proper
    attributes and methods to generate a valid set of testing strategies.
    For compatibility with pytest, suites must have names starting with 'Test'

    Supported and required class attributes are:

    dtypes : `dict` or `list`
        GlobalDecl suite dtypes dictionary.
        - ``label``: `list` of `dtype`.
        If this value is a `list`, it will be converted to a `dict` with the default
        `None` key assigned to its value. It is meant to be populated with labels representing
        groups of symbols that should have the same type.
        Example:

        .. code-block:: python

                    {
                        'float_symbols' : (np.float32, np.float64),
                        'int_symbols' : (int, np.int_, np.int64)
                    }

    domain_range : `Sequence` of pairs like `((int, int), (int, int) ... )`
         CartesianSpace sizes for testing. Each item encodes the (min, max) range of sizes for every axis.

    symbols : `dict`
        Definition of symbols (globals, parameters and inputs) used in this stencil.
        - ``name``: `utils._SymbolDescriptor`. It is recommended to use the convenience
        functions `global_name()`, `parameter()` and `field()`. These functions have similar
        and self-explanatory arguments. Note that `dtypes` could be a list of actual dtypes
        but it is usually assumed to be a label from the global suite dtypes dictionary.

    definition : `function`
        Stencil definition function.

    validation : `function`
        Stencil validation function. It should have exactly the same signature than
        arguments to access the actual values used in the current testing invocation.
        the ``definition`` function plus the extra ``_globals_``, ``_domain_``, and ``_origin_``
        It should always return a `list` of `numpy.ndarray` s, one per output, even if
        the function only defines one output value.


    Automatically generated class members are:

    definition_strategies : `dict`
        Hypothesis strategies for the stencil parameters used at definition (externals)
        - ``constant_name``: Hypothesis strategy (`strategy`).

    validation_strategies : `dict`
        Hypothesis strategies for the stencil parameters used at run-time (fields and parameters)
        - ``field_name``: Hypothesis strategy (`strategy`).
        - ``parameter_name``: Hypothesis strategy (`strategy`).

    ndims : `int`
        Constant of dimensions (1-3). If the name of class ends in ["1D", "2D", "3D"],
        this attribute needs to match the name or an assertion error will be raised.

    global_boundaries : `dict`
        Expected global boundaries for the input fields.
        - ``field_name``: 'list' of ``ndim`` 'tuple`s  (``(lower_boundary, upper_boundary)``).
        Example (3D): `[(1, 3), (2, 2), (0, 0)]`


    """

    _skip_ = True  # Avoid processing of this empty test suite

    def test_generation(self, test, externals_dict):
        """Test source code generation for all *backends* and *stencil suites*.

        The generated implementations are cached in a :class:`utils.ImplementationsDB`
        instance, to avoid duplication of (potentially expensive) compilations.
        """
        cls = type(self)
<<<<<<< HEAD
        backend_slug = gt_utils.slugify(test['backend'], valid_symbols='')
=======
        backend_slug = gt_utils.slugify(test["backend"], valid_symbols="")
>>>>>>> db829d73
        implementation = gtscript.stencil(
            backend=test["backend"],
            definition=test["definition"],
            name=f"{test['suite']}_{backend_slug}_{test['test_id']}",
            rebuild=True,
            externals=externals_dict,
            # debug_mode=True,
<<<<<<< HEAD
            # _dev_opts={"cache-validation": False, "code-generation": False},
=======
            # _impl_opts={"cache-validation": False, "code-generation": False},
>>>>>>> db829d73
        )

        for k, v in externals_dict.items():
            implementation.constants[k] = v

        assert isinstance(implementation, StencilObject)
        assert implementation.backend == test["backend"]

        assert all(
            field_info.boundary >= cls.global_boundaries[name]
            for name, field_info in implementation.field_info.items()
        )

        test["implementations"].append(implementation)

    def test_implementation(self, test, parameters_dict):
        """Test computed values for implementations generated for all *backends* and *stencil suites*.

        The generated implementations are reused from previous tests by means of a
        :class:`utils.ImplementationsDB` instance shared at module scope.
        """
        # backend = "debug"

        cls = type(self)
        implementation_list = test["implementations"]
        if not implementation_list:
            pytest.skip(
                "Cannot perform validation tests, since there are no valid implementations."
            )
        for implementation in implementation_list:
            if not isinstance(implementation, StencilObject):
                raise RuntimeError("Wrong function got from implementations_db cache!")

            fields, exec_info = parameters_dict

            # Domain
            from gt4py.definitions import Shape
            from gt4py.ir.nodes import Index

            origin = cls.origin

            shapes = {}
            for name, field in [(k, v) for k, v in fields.items() if isinstance(v, np.ndarray)]:
                shapes[name] = Shape(field.shape)
            max_domain = Shape([sys.maxsize] * implementation.domain_info.ndims)
            for name, shape in shapes.items():
                upper_boundary = Index([b[1] for b in cls.symbols[name].boundary])
                max_domain &= shape - (Index(origin) + upper_boundary)
            domain = max_domain

            max_boundary = ((0, 0), (0, 0), (0, 0))
            for name, info in implementation.field_info.items():
<<<<<<< HEAD
                if isinstance(info, gt_defs.FieldInfo):
=======
                if isinstance(info, gt_definitions.FieldInfo):
>>>>>>> db829d73
                    max_boundary = tuple(
                        (max(m[0], abs(b[0])), max(m[1], b[1]))
                        for m, b in zip(max_boundary, info.boundary)
                    )

            new_boundary = tuple(
                (max(abs(b[0]), abs(mb[0])), max(abs(b[1]), abs(mb[1])))
                for b, mb in zip(cls.max_boundary, max_boundary)
            )

            shape = None
            for name, field in fields.items():
                if isinstance(field, np.ndarray):
                    assert field.shape == (shape if shape is not None else field.shape)
                    shape = field.shape

            patched_origin = tuple(nb[0] for nb in new_boundary)
            patching_origin = tuple(po - o for po, o in zip(patched_origin, origin))
            patched_shape = tuple(nb[0] + nb[1] + d for nb, d in zip(new_boundary, domain))
            patching_slices = [slice(po, po + s) for po, s in zip(patching_origin, shape)]

            for k, v in implementation.constants.items():
                sys.modules[self.__module__].__dict__[k] = v

            inputs = {}
            for k, f in fields.items():
                if isinstance(f, np.ndarray):
                    patched_f = np.empty(shape=patched_shape)
                    patched_f[patching_slices] = f
                    inputs[k] = gt_storage.from_array(
                        patched_f,
                        dtype=test["definition"].__annotations__[k],
                        shape=patched_f.shape,
                        default_origin=patched_origin,
                        backend=test["backend"],
                    )

                else:
                    inputs[k] = f
            validation_fields = {
                name: np.array(field, copy=True) for name, field in inputs.items()
            }

            implementation(**inputs, origin=patched_origin, exec_info=exec_info)
            domain = exec_info["domain"]

            validation_origins = {
                name: tuple(
                    nb[0] - g[0] for nb, g in zip(new_boundary, cls.symbols[name].boundary)
                )
                for name in implementation.field_info.keys()
            }

            validation_shapes = {
                name: tuple(d + g[0] + g[1] for d, g in zip(domain, cls.symbols[name].boundary))
                for name in implementation.field_info.keys()
            }

            validation_field_views = {
                name: field[
                    tuple(
                        slice(o, o + s)
                        for o, s in zip(validation_origins[name], validation_shapes[name])
                    )
                ]
                if name in implementation.field_info
                else field  # parameters
                for name, field in validation_fields.items()
            }
            cls.validation(
                **validation_field_views,
                domain=domain,
                origin={
                    name: tuple(b[0] for b in cls.symbols[name].boundary)
                    for name in validation_fields
                    if name in implementation.field_info
                },
            )

            # Test values
            for (name, value), (expected_name, expected_value) in zip(
                inputs.items(), validation_fields.items()
            ):
                if isinstance(fields[name], np.ndarray):
                    domain_slice = [
                        slice(new_boundary[d][0], new_boundary[d][0] + domain[d])
                        for d in range(len(domain))
                    ]
                    np.testing.assert_allclose(
                        value.data[domain_slice],
                        expected_value[domain_slice],
                        rtol=RTOL,
                        atol=ATOL,
                        equal_nan=EQUAL_NAN,
                        err_msg="Wrong data in output field '{name}'".format(name=name),
                    )<|MERGE_RESOLUTION|>--- conflicted
+++ resolved
@@ -22,11 +22,7 @@
 import gt4py as gt
 from gt4py import gtscript
 from gt4py import storage as gt_storage
-<<<<<<< HEAD
-import gt4py.definitions as gt_defs
-=======
 import gt4py.definitions as gt_definitions
->>>>>>> db829d73
 from gt4py.stencil_object import StencilObject
 from .input_strategies import *
 from .utils import *
@@ -385,11 +381,7 @@
         instance, to avoid duplication of (potentially expensive) compilations.
         """
         cls = type(self)
-<<<<<<< HEAD
-        backend_slug = gt_utils.slugify(test['backend'], valid_symbols='')
-=======
         backend_slug = gt_utils.slugify(test["backend"], valid_symbols="")
->>>>>>> db829d73
         implementation = gtscript.stencil(
             backend=test["backend"],
             definition=test["definition"],
@@ -397,11 +389,7 @@
             rebuild=True,
             externals=externals_dict,
             # debug_mode=True,
-<<<<<<< HEAD
-            # _dev_opts={"cache-validation": False, "code-generation": False},
-=======
             # _impl_opts={"cache-validation": False, "code-generation": False},
->>>>>>> db829d73
         )
 
         for k, v in externals_dict.items():
@@ -454,11 +442,7 @@
 
             max_boundary = ((0, 0), (0, 0), (0, 0))
             for name, info in implementation.field_info.items():
-<<<<<<< HEAD
-                if isinstance(info, gt_defs.FieldInfo):
-=======
                 if isinstance(info, gt_definitions.FieldInfo):
->>>>>>> db829d73
                     max_boundary = tuple(
                         (max(m[0], abs(b[0])), max(m[1], b[1]))
                         for m, b in zip(max_boundary, info.boundary)
