--- conflicted
+++ resolved
@@ -58,8 +58,6 @@
 def arithmetic_ops(field_a: Field3D, field_b: Field3D):
     with computation(PARALLEL), interval(...):
         field_a = (((((field_b + 42.0) - 42.0) * +42.0) / -42.0) % 42.0) ** 2
-<<<<<<< HEAD
-=======
 
 
 @register
@@ -86,7 +84,6 @@
         float_field = 37.5
         float32_field = 37.5
         float64_field = 37.5
->>>>>>> efc1adc5
 
 
 @register
@@ -279,11 +276,7 @@
 
 
 @register
-<<<<<<< HEAD
-def form_land_mask(in_field: Field3D, mask: gtscript.Field[np.bool]):
-=======
 def form_land_mask(in_field: Field3D, mask: gtscript.Field[np.bool_]):
->>>>>>> efc1adc5
     with computation(PARALLEL), interval(...):
         mask = in_field >= 0
 
