--- conflicted
+++ resolved
@@ -74,36 +74,6 @@
     stencil(**args, origin=(10, 10, 10), domain=(3, 3, 3))
 
 
-<<<<<<< HEAD
-# import gt4py as gt
-# import gt4py.storage as gt_storage
-# import numpy as np
-#
-# descr = gt_storage.StorageDescriptor(dtype=np.int_, mask=[True, True, True], grid_group="1")
-#
-#
-# backend = "gtmc"
-#
-#
-# @gt.stencil(backend=backend)
-# def copy_stencil(in_field: descr, out_field: descr, *, p: float):
-#     if p > 0:
-#         out_field = in_field[0, 0, 0] + p
-#     else:
-#         out_field = in_field[0, 0, 0]
-#
-#
-# field_in = gt_storage.ones(
-#     descriptor=descr, backend=backend, halo=(0, 0, 0), iteration_domain=(2, 2, 2)
-# )
-#
-# field_out = gt_storage.zeros(
-#     descriptor=descr, backend=backend, halo=(0, 0, 0), iteration_domain=(2, 2, 2)
-# )
-#
-# copy_stencil(in_field=field_in, out_field=field_out, p=3.5)
-# print(field_out.data)
-=======
 def test_temporary_field_declared_in_if_raises():
 
     from gt4py.frontend.gtscript_frontend import GTScriptSymbolError
@@ -117,5 +87,4 @@
                     field_b = -field_a
                 else:
                     field_b = field_a
-                field_a = field_b
->>>>>>> beedcbc0
+                field_a = field_b