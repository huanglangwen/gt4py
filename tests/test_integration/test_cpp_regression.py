# -*- coding: utf-8 -*-
#
# GT4Py - GridTools4Py - GridTools for Python
#
# Copyright (c) 2014-2020, ETH Zurich
# All rights reserved.
#
# This file is part the GT4Py project and the GridTools framework.
# GT4Py is free software: you can redistribute it and/or modify it under
# the terms of the GNU General Public License as published by the
# Free Software Foundation, either version 3 of the License, or any later
# version. See the LICENSE.txt file at the top-level directory of this
# distribution for a copy of the license or check <https://www.gnu.org/licenses/>.
#
# SPDX-License-Identifier: GPL-3.0-or-later

import itertools
import os

import hypothesis as hyp
import hypothesis.strategies as hyp_st
import numpy as np
import pytest

<<<<<<< HEAD
import hypothesis as hyp
import hypothesis.strategies as hyp_st

import gt4py.storage as gt_store
=======
>>>>>>> 8c1d915c
import gt4py.backend as gt_backend
import gt4py.storage as gt_store

<<<<<<< HEAD
from .utils import id_version  # import fixture used by pytest
from .utils import generate_test_module
from ..definitions import ALL_BACKENDS, CPU_BACKENDS, GPU_BACKENDS, INTERNAL_BACKENDS, id_version
from ..reference_cpp_regression import reference_module
=======
from ..definitions import ALL_BACKENDS, CPU_BACKENDS, GPU_BACKENDS, INTERNAL_BACKENDS, id_version
from ..reference_cpp_regression import reference_module
from .utils import id_version  # import fixture used by pytest
from .utils import generate_test_module

>>>>>>> 8c1d915c

INTERNAL_CPU_BACKENDS = list(set(CPU_BACKENDS) & set(INTERNAL_BACKENDS))
INTERNAL_GPU_BACKENDS = list(set(GPU_BACKENDS) & set(INTERNAL_BACKENDS))

REGISTRY = list()


def register(cpp_regression_test):
    REGISTRY.append(cpp_regression_test)
    return cpp_regression_test


def get_reference(test_name, backend, domain, origins, shapes, masks=None):

    reference_data = reference_module.__dict__[test_name](*domain)

    res = {}
    for k, data in reference_data.items():
        if np.isscalar(data):
            res[k] = np.float_(data)
        else:
            try:
                field = gt_store.from_array(
                    data,
                    dtype=np.float_,
                    default_origin=origins[k],
                    shape=shapes[k],
                    backend=backend.name,
                )
            except KeyError:
                field = gt_store.from_array(
                    data,
                    dtype=np.float_,
                    default_origin=origins[k[: -len("_reference")]],
                    shape=shapes[k[: -len("_reference")]],
                    backend=backend.name,
                )

            res[k] = field
    return res


@register
@hyp.given(domain=hyp_st.tuples(*([hyp_st.integers(min_value=1, max_value=8)] * 3)))
def run_horizontal_diffusion(backend, id_version, domain):

    validate_field_names = ["out_field"]
    origins = {"in_field": (2, 2, 0), "out_field": (0, 0, 0), "coeff": (0, 0, 0)}
    shapes = {k: tuple(domain[i] + 2 * origins[k][i] for i in range(3)) for k in origins.keys()}
    name = "horizontal_diffusion"

    arg_fields = get_reference(name, backend, domain, origins, shapes)
    validate_fields = {
        name + "_reference": arg_fields.pop(name + "_reference") for name in validate_field_names
    }

    testmodule = generate_test_module(
        "horizontal_diffusion", backend, id_version=id_version, rebuild=False
    )
    for k in arg_fields:
        if hasattr(arg_fields[k], "host_to_device"):
            arg_fields[k].host_to_device()
    testmodule.run(
        **arg_fields,
        # **{k: v.view(np.ndarray) for k, v in arg_fields.items()},
        _domain_=domain,
        _origin_=origins,
        exec_info=None,
    )

    for k in validate_field_names:
        if hasattr(arg_fields[k], "synchronize"):
            arg_fields[k].device_to_host(force=True)
        np.testing.assert_allclose(
            arg_fields[k].view(np.ndarray), validate_fields[k + "_reference"].view(np.ndarray)
        )


@register
@hyp.given(
    domain=hyp_st.tuples(
        *(
            [hyp_st.integers(min_value=1, max_value=32)] * 2
            + [hyp_st.integers(min_value=2, max_value=32)]
        )
    )
)
def run_tridiagonal_solver(backend, id_version, domain):

    validate_field_names = ["out"]
    origins = {
        "inf": (0, 0, 0),
        "diag": (0, 0, 0),
        "sup": (0, 0, 0),
        "rhs": (0, 0, 0),
        "out": (0, 0, 0),
    }
    shapes = {k: tuple(domain[i] + 2 * origins[k][i] for i in range(3)) for k in origins.keys()}
    name = "tridiagonal_solver"

    arg_fields = get_reference(name, backend, domain, origins, shapes)
    validate_fields = {
        name + "_reference": arg_fields.pop(name + "_reference") for name in validate_field_names
    }

    testmodule = generate_test_module(
        "tridiagonal_solver", backend, id_version=id_version, rebuild=False
    )
    for k in arg_fields:
        if hasattr(arg_fields[k], "host_to_device"):
            arg_fields[k].host_to_device()
    testmodule.run(
        **arg_fields,
        # **{k: v.view(np.ndarray) for k, v in arg_fields.items()},
        _domain_=domain,
        _origin_=origins,
        exec_info=None,
    )

    for k in validate_field_names:
        if hasattr(arg_fields[k], "synchronize"):
            arg_fields[k].device_to_host(force=True)
        np.testing.assert_allclose(
            arg_fields[k].view(np.ndarray), validate_fields[k + "_reference"].view(np.ndarray)
        )


@register
@hyp.given(
    domain=hyp_st.tuples(
        *(
            [hyp_st.integers(min_value=1, max_value=32)] * 2
            + [hyp_st.integers(min_value=2, max_value=32)]
        )
    )
)
def run_vertical_advection_dycore(backend, id_version, domain):

    validate_field_names = ["utens_stage"]
    origins = {
        "utens_stage": (0, 0, 0),
        "u_stage": (0, 0, 0),
        "wcon": (0, 0, 0),
        "u_pos": (0, 0, 0),
        "utens": (0, 0, 0),
    }
    shapes = {
        "utens_stage": domain,
        "u_stage": domain,
        "wcon": tuple(d + 1 if i == 0 else d for i, d in enumerate(domain)),
        "u_pos": domain,
        "utens": domain,
    }
    name = "vertical_advection_dycore"

    arg_fields = get_reference(name, backend, domain, origins, shapes)
    validate_fields = {
        name + "_reference": arg_fields.pop(name + "_reference") for name in validate_field_names
    }

    testmodule = generate_test_module(
        "vertical_advection_dycore", backend, id_version=id_version, rebuild=False
    )
    for k in arg_fields:
        if hasattr(arg_fields[k], "host_to_device"):
            arg_fields[k].host_to_device()
    testmodule.run(
        **arg_fields,
        # **{k: v.view(np.ndarray) for k, v in arg_fields.items()},
        _domain_=domain,
        _origin_=origins,
        # _origin_={
        #    k: [oo[0] if isinstance(oo, tuple) else oo for oo in o] for k, o in origins.items()
        # },
        exec_info=None,
    )

    for k in validate_field_names:
        if hasattr(arg_fields[k], "synchronize"):
            arg_fields[k].device_to_host(force=True)
        np.testing.assert_allclose(
            arg_fields[k].view(np.ndarray), validate_fields[k + "_reference"].view(np.ndarray)
        )


@pytest.mark.parametrize(
    ["backend", "function"], itertools.product(INTERNAL_CPU_BACKENDS, REGISTRY)
)
def test_cpp_regression_cpu(backend, id_version, function):
    function(gt_backend.from_name(backend), id_version)


@pytest.mark.requires_gpu
@pytest.mark.parametrize(
    ["backend", "function"], itertools.product(INTERNAL_GPU_BACKENDS, REGISTRY)
)
def test_cpp_regression_gpu(backend, id_version, function):
    function(gt_backend.from_name(backend), id_version)<|MERGE_RESOLUTION|>--- conflicted
+++ resolved
@@ -22,28 +22,14 @@
 import numpy as np
 import pytest
 
-<<<<<<< HEAD
-import hypothesis as hyp
-import hypothesis.strategies as hyp_st
-
-import gt4py.storage as gt_store
-=======
->>>>>>> 8c1d915c
 import gt4py.backend as gt_backend
 import gt4py.storage as gt_store
 
-<<<<<<< HEAD
-from .utils import id_version  # import fixture used by pytest
-from .utils import generate_test_module
-from ..definitions import ALL_BACKENDS, CPU_BACKENDS, GPU_BACKENDS, INTERNAL_BACKENDS, id_version
-from ..reference_cpp_regression import reference_module
-=======
 from ..definitions import ALL_BACKENDS, CPU_BACKENDS, GPU_BACKENDS, INTERNAL_BACKENDS, id_version
 from ..reference_cpp_regression import reference_module
 from .utils import id_version  # import fixture used by pytest
 from .utils import generate_test_module
 
->>>>>>> 8c1d915c
 
 INTERNAL_CPU_BACKENDS = list(set(CPU_BACKENDS) & set(INTERNAL_BACKENDS))
 INTERNAL_GPU_BACKENDS = list(set(GPU_BACKENDS) & set(INTERNAL_BACKENDS))
