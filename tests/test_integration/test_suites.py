--- conflicted
+++ resolved
@@ -532,8 +532,6 @@
 
     def validation(infield, outfield, *, domain, origin, **kwargs):
         outfield[...] = np.choose(infield[:, :-1, :] > 0, [-infield[:, 1:, :], infield[:, :-1, :]])
-<<<<<<< HEAD
-=======
 
 
 class TestThreeWayAnd(gt_testing.StencilTestSuite):
@@ -581,5 +579,4 @@
                 outfield = 0
 
     def validation(outfield, *, a, b, c, domain, origin, **kwargs):
-        outfield[...] = 1 if a > 0 or b > 0 or c > 0 else 0
->>>>>>> 8c1d915c
+        outfield[...] = 1 if a > 0 or b > 0 or c > 0 else 0