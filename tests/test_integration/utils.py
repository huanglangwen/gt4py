--- conflicted
+++ resolved
@@ -14,11 +14,7 @@
 #
 # SPDX-License-Identifier: GPL-3.0-or-later
 
-<<<<<<< HEAD
-import gt4py.definitions as gt_defs
-=======
 import gt4py.definitions as gt_definitions
->>>>>>> db829d73
 import gt4py.gtscript as gtscript
 
 from .stencil_definitions import REGISTRY as stencil_registry
