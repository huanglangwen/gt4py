--- conflicted
+++ resolved
@@ -14,22 +14,12 @@
 #
 # SPDX-License-Identifier: GPL-3.0-or-later
 
-<<<<<<< HEAD
-import gt4py.definitions as gt_defs
-import gt4py.gtscript as gtscript
-
-from .stencil_definitions import REGISTRY as stencil_registry
-from .stencil_definitions import EXTERNALS_REGISTRY
-
-from ..definitions import id_version
-=======
 import gt4py.definitions as gt_definitions
 import gt4py.gtscript as gtscript
 
 from ..definitions import id_version
 from .stencil_definitions import EXTERNALS_REGISTRY
 from .stencil_definitions import REGISTRY as stencil_registry
->>>>>>> 8c1d915c
 
 
 def generate_test_module(name, backend, *, id_version, rebuild=True):
