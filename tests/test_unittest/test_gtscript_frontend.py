# -*- coding: utf-8 -*-
#
# GT4Py - GridTools4Py - GridTools for Python
#
# Copyright (c) 2014-2020, ETH Zurich
# All rights reserved.
#
# This file is part the GT4Py project and the GridTools framework.
# GT4Py is free software: you can redistribute it and/or modify it under
# the terms of the GNU General Public License as published by the
# Free Software Foundation, either version 3 of the License, or any later
# version. See the LICENSE.txt file at the top-level directory of this
# distribution for a copy of the license or check <https://www.gnu.org/licenses/>.
#
# SPDX-License-Identifier: GPL-3.0-or-later

import textwrap
import types

import numpy as np
import pytest

from gt4py import definitions as gt_definitions
from gt4py import gtscript
from gt4py import utils as gt_utils
from gt4py.frontend import gtscript_frontend as gt_frontend

from ..definitions import id_version


# ---- Utilities -----
frontend = gt_frontend.GTScriptFrontend


def compile_definition(
    definition_func,
    name: str,
    module: str,
    *,
    externals: dict = None,
    dtypes: dict = None,
    rebuild=False,
    **kwargs,
):
    gtscript._set_arg_dtypes(definition_func, dtypes=dtypes or {})
    build_options = gt_definitions.BuildOptions(
        name=name, module=module, rebuild=rebuild, backend_opts=kwargs, build_info=None
    )

    options_id = gt_utils.shashed_id(build_options)
    stencil_id = frontend.get_stencil_id(
        build_options.qualified_name, definition_func, externals, options_id
    )
    definition_ir = gt_frontend.GTScriptParser(
        definition_func, externals=externals or {}, options=build_options
    ).run()

    return stencil_id, definition_ir


# ---- Tests-----

GLOBAL_BOOL_CONSTANT = True
GLOBAL_CONSTANT = 1.0
GLOBAL_NESTED_CONSTANTS = types.SimpleNamespace(A=100, B=200)
GLOBAL_VERY_NESTED_CONSTANTS = types.SimpleNamespace(nested=types.SimpleNamespace(A=1000, B=2000))


@gtscript.function
def add_external_const(a):
    return a + 10.0 + GLOBAL_CONSTANT


@gtscript.function
def identity(field_in):
    return field_in


@gtscript.function
def sinus(field_in):
    return sin(field_in)


class TestInlinedExternals:
    def test_all_legal_combinations(self, id_version):
        module = f"TestInlinedExternals_test_module_{id_version}"
        externals = {}

        def definition_func(inout_field: gtscript.Field[float]):
            from gt4py.__gtscript__ import PARALLEL, computation, interval

            with computation(PARALLEL), interval(...):
                inout_field = (
                    (
                        inout_field[0, 0, 0]
                        + GLOBAL_CONSTANT
                        + GLOBAL_NESTED_CONSTANTS.A
                        + GLOBAL_VERY_NESTED_CONSTANTS.nested.A
                    )
                    if GLOBAL_BOOL_CONSTANT
                    else 0
                )

        compile_definition(
            definition_func, "test_all_legal_combinations", module, externals=externals
        )

    def test_missing(self, id_version):
        module = f"TestInlinedExternals_test_module_{id_version}"
        externals = {}

        def definition_func(inout_field: gtscript.Field[float]):
            from gt4py.__gtscript__ import PARALLEL, computation, interval

            with computation(PARALLEL), interval(...):
                inout_field = inout_field[0, 0, 0] + MISSING_CONSTANT

        with pytest.raises(gt_frontend.GTScriptSymbolError, match=r".*MISSING_CONSTANT.*"):
            compile_definition(definition_func, "test_missing_symbol", module, externals=externals)

        def definition_func(inout_field: gtscript.Field[float]):
            from gt4py.__gtscript__ import PARALLEL, computation, interval

            with computation(PARALLEL), interval(...):
                inout_field = inout_field[0, 0, 0] + GLOBAL_NESTED_CONSTANTS.missing

        with pytest.raises(
            gt_frontend.GTScriptDefinitionError, match=r".*GLOBAL_NESTED_CONSTANTS.missing.*"
        ):
            compile_definition(
                definition_func, "test_missing_nested_symbol", module, externals=externals
            )

    @pytest.mark.parametrize("value_type", [str, dict, list])
    def test_wrong_value(self, id_version, value_type):
        module = f"TestInlinedExternals_test_module_{id_version}"
        externals = {}

        WRONG_VALUE_CONSTANT = value_type()

        def definition_func(inout_field: gtscript.Field[float]):
            from gt4py.__gtscript__ import PARALLEL, computation, interval

            with computation(PARALLEL), interval(...):
                inout_field = inout_field[0, 0, 0] + WRONG_VALUE_CONSTANT

        with pytest.raises(gt_frontend.GTScriptSymbolError, match=r".*WRONG_VALUE_CONSTANT.*"):
            compile_definition(definition_func, "test_wrong_value", module, externals=externals)


class TestImportedExternals:
    def test_all_legal_combinations(self, id_version):
        module = f"TestImportedExternals_test_module_{id_version}"
        externals = dict(
            BOOL_CONSTANT=-1.0,
            CONSTANT=-2.0,
            NESTED_CONSTANTS=types.SimpleNamespace(A=-100, B=-200),
            VERY_NESTED_CONSTANTS=types.SimpleNamespace(
                nested=types.SimpleNamespace(A=-1000, B=-2000)
            ),
        )

        def definition_func(inout_field: gtscript.Field[float]):
            from gt4py.__externals__ import (
                BOOL_CONSTANT,
                CONSTANT,
                NESTED_CONSTANTS,
                VERY_NESTED_CONSTANTS,
            )
            from gt4py.__gtscript__ import PARALLEL, computation, interval

            with computation(PARALLEL), interval(...):
                inout_field = (
                    (
                        inout_field[0, 0, 0]
                        + CONSTANT
                        + NESTED_CONSTANTS.A
                        + VERY_NESTED_CONSTANTS.nested.A
                    )
                    if GLOBAL_BOOL_CONSTANT
                    else 0
                )

        compile_definition(
            definition_func, "test_all_legal_combinations", module, externals=externals
        )

    def test_missing(self, id_version):
        module = f"TestImportedExternals_test_module_{id_version}"
        externals = dict(CONSTANT=-2.0, NESTED_CONSTANTS=types.SimpleNamespace(A=-100, B=-200))

        def definition_func(inout_field: gtscript.Field[float]):
            from gt4py.__externals__ import MISSING_CONSTANT
            from gt4py.__gtscript__ import PARALLEL, computation, interval

            with computation(PARALLEL), interval(...):
                inout_field = inout_field[0, 0, 0] + MISSING_CONSTANT

        with pytest.raises(gt_frontend.GTScriptDefinitionError, match=r".*MISSING_CONSTANT.*"):
            compile_definition(definition_func, "test_missing_symbol", module, externals=externals)

        def definition_func(inout_field: gtscript.Field[float]):
            from gt4py.__externals__ import NESTED_CONSTANTS
            from gt4py.__gtscript__ import PARALLEL, computation, interval

            with computation(PARALLEL), interval(...):
                inout_field = inout_field[0, 0, 0] + NESTED_CONSTANTS.missing

        with pytest.raises(
            gt_frontend.GTScriptDefinitionError, match=r".*NESTED_CONSTANTS.missing.*"
        ):
            compile_definition(
                definition_func, "test_missing_nested_symbol", module, externals=externals
            )

    @pytest.mark.parametrize("value_type", [str, dict, list])
    def test_wrong_value(self, id_version, value_type):
        def definition_func(inout_field: gtscript.Field[float]):
            from gt4py.__externals__ import WRONG_VALUE_CONSTANT
            from gt4py.__gtscript__ import PARALLEL, computation, interval

            with computation(PARALLEL), interval(...):
                inout_field = inout_field[0, 0, 0] + WRONG_VALUE_CONSTANT

        module = f"TestImportedExternals_test_module_{id_version}"
        externals = dict(WRONG_VALUE_CONSTANT=value_type())

        with pytest.raises(gt_frontend.GTScriptDefinitionError, match=r".*WRONG_VALUE_CONSTANT.*"):
            compile_definition(definition_func, "test_wrong_value", module, externals=externals)


class TestExternalsWithSubroutines:
    def test_all_legal_combinations(self, id_version):
        @gtscript.function
        def _stage_laplacian_x(dx, phi):
            lap = add_external_const(phi[-1, 0, 0] - 2.0 * phi[0, 0, 0] + phi[1, 0, 0]) / (dx * dx)
            return lap

        @gtscript.function
        def _stage_laplacian_y(dy, phi):
            lap = (phi[0, -1, 0] - 2.0 * phi[0, 0, 0] + phi[0, 1, 0]) / (dy * dy)
            return lap

        @gtscript.function
        def _stage_laplacian(dx, dy, phi):
            from __externals__ import stage_laplacian_x, stage_laplacian_y

            lap_x = stage_laplacian_x(dx=dx, phi=phi)
            lap_y = stage_laplacian_y(dy=dy, phi=phi)
            lap = lap_x[0, 0, 0] + lap_y[0, 0, 0]

            return lap

        def definition_func(
            in_phi: gtscript.Field[np.float64],
            in_gamma: gtscript.Field[np.float64],
            out_phi: gtscript.Field[np.float64],
            out_field: gtscript.Field[np.float64],
            *,
            dx: float,
            dy: float,
        ):
            from gt4py.__externals__ import stage_laplacian, stage_laplacian_x, stage_laplacian_y
            from gt4py.__gtscript__ import BACKWARD, FORWARD, PARALLEL, computation, interval

            with computation(PARALLEL), interval(...):
                lap = stage_laplacian(dx=dx, dy=dy, phi=in_phi) + GLOBAL_CONSTANT
                out_phi = in_gamma[0, 0, 0] * lap[0, 0, 0]

            with computation(PARALLEL), interval(...):
                tmp_out = identity(in_phi)
                out_phi = tmp_out + 1

            with computation(PARALLEL), interval(...):
                tmp_out2 = identity(in_gamma)
                out_field = out_phi + tmp_out2

        module = f"TestExternalsWithSubroutines_test_module_{id_version}"
        externals = {
            "stage_laplacian": _stage_laplacian,
            "stage_laplacian_x": _stage_laplacian_x,
            "stage_laplacian_y": _stage_laplacian_y,
        }
        compile_definition(
            definition_func, "test_all_legal_combinations", module, externals=externals
        )


class TestImports:
    def test_all_legal_combinations(self, id_version):
        def definition_func(inout_field: gtscript.Field[float]):
            from __externals__ import EXTERNAL
            from __gtscript__ import BACKWARD, FORWARD, PARALLEL, computation, interval
            from gt4py.__externals__ import EXTERNAL
            from gt4py.__gtscript__ import BACKWARD, FORWARD, PARALLEL, computation, interval

            with computation(PARALLEL), interval(...):
                inout_field = inout_field[0, 0, 0] + EXTERNAL

        module = f"TestImports_test_module_{id_version}"
        externals = dict(EXTERNAL=1.0)
        compile_definition(
            definition_func, "test_all_legal_combinations", module, externals=externals
        )

    @pytest.mark.parametrize(
        "id_case,import_line",
        list(
            enumerate(
                [
                    "import gt4py",
                    "from externals import EXTERNAL",
                    "from gt4py import __gtscript__",
                    "from gt4py import __externals__",
                    "from gt4py.gtscript import computation",
                    "from gt4py.externals import EXTERNAL",
                ]
            )
        ),
    )
    def test_wrong_imports(self, id_case, import_line, id_version):
        module = f"TestImports_test_module_{id_version}"
        externals = {}

        definition_source = textwrap.dedent(
            f"""
        def definition_func(inout_field: gtscript.Field[float]):
            {import_line}

            with computation(PARALLEL), interval(...):
                inout_field = inout_field[0, 0, 0]
"""
        )

        context = dict(gtscript=gtscript)
        exec(definition_source, context)
        definition_func = context["definition_func"]
        definition_func.__exec_source__ = definition_source

        with pytest.raises(gt_frontend.GTScriptSyntaxError):
            compile_definition(
                definition_func, f"test_wrong_imports_{id_case}", module, externals=externals
            )


class TestDTypes:
    @pytest.mark.parametrize(
        "id_case,test_dtype",
        list(enumerate([bool, np.bool, int, np.int32, np.int64, float, np.float32, np.float64])),
    )
    def test_all_legal_dtypes(self, id_case, test_dtype, id_version):
        def definition_func(
            in_field: gtscript.Field[test_dtype],
            out_field: gtscript.Field[test_dtype],
            param: test_dtype,
        ):
            with computation(PARALLEL), interval(...):
                out_field = in_field + param

        module = f"TestImports_test_module_{id_version}"
        compile_definition(definition_func, "test_all_legal_dtypes", module)

        def definition_func(
            in_field: gtscript.Field["dtype"], out_field: gtscript.Field["dtype"], param: "dtype"
        ):
            with computation(PARALLEL), interval(...):
                out_field = in_field + param

        module = f"TestImports_test_module_{id_version}"
        compile_definition(
            definition_func, "test_all_legal_dtypes", module, dtypes={"dtype": test_dtype}
        )

    @pytest.mark.parametrize(
        "id_case,test_dtype", list(enumerate([str, np.uint32, np.uint64, dict, map, bytes]))
    )
    def test_invalid_inlined_dtypes(self, id_case, test_dtype, id_version):
        with pytest.raises(ValueError, match=r".*data type descriptor.*"):

            def definition_func(
                in_field: gtscript.Field[test_dtype],
                out_field: gtscript.Field[test_dtype],
                param: test_dtype,
            ):
                with computation(PARALLEL), interval(...):
                    out_field = in_field + param

    @pytest.mark.parametrize(
        "id_case,test_dtype", list(enumerate([str, np.uint32, np.uint64, dict, map, bytes]))
    )
    def test_invalid_external_dtypes(self, id_case, test_dtype, id_version):
        def definition_func(
            in_field: gtscript.Field["dtype"], out_field: gtscript.Field["dtype"], param: "dtype"
        ):
            with computation(PARALLEL), interval(...):
                out_field = in_field + param

        module = f"TestImports_test_module_{id_version}"

        with pytest.raises(ValueError, match=r".*data type descriptor.*"):
            compile_definition(
                definition_func,
                "test_invalid_external_dtypes",
                module,
                dtypes={"dtype": test_dtype},
            )


class TestAssignmentSyntax:
    def test_ellipsis(self):
        @gtscript.stencil(backend="debug")
        def func(in_field: gtscript.Field[np.float_], out_field: gtscript.Field[np.float_]):
            with computation(PARALLEL), interval(...):
                out_field[...] = in_field

    def test_offset(self):
        @gtscript.stencil(backend="debug")
        def func(in_field: gtscript.Field[np.float_], out_field: gtscript.Field[np.float_]):
            with computation(PARALLEL), interval(...):
                out_field[0, 0, 0] = in_field

        with pytest.raises(gt_frontend.GTScriptSyntaxError):

            @gtscript.stencil(backend="debug")
            def func(in_field: gtscript.Field[np.float_], out_field: gtscript.Field[np.float_]):
                with computation(PARALLEL), interval(...):
                    out_field[0, 0, 1] = in_field

        @gtscript.stencil(backend="debug", externals={"offset": 0})
        def func(in_field: gtscript.Field[np.float_], out_field: gtscript.Field[np.float_]):
            from gt4py.__externals__ import offset

            with computation(PARALLEL), interval(...):
                out_field[0, 0, offset] = in_field

        with pytest.raises(gt_frontend.GTScriptSyntaxError):

            @gtscript.stencil(backend="debug", externals={"offset": 1})
            def func(in_field: gtscript.Field[np.float_], out_field: gtscript.Field[np.float_]):
                from gt4py.__externals__ import offset

                with computation(PARALLEL), interval(...):
                    out_field[0, 0, offset] = in_field

    def test_slice(self):

        with pytest.raises(gt_frontend.GTScriptSyntaxError):

            @gtscript.stencil(backend="debug")
            def func(in_field: gtscript.Field[np.float_], out_field: gtscript.Field[np.float_]):
                with computation(PARALLEL), interval(...):
                    out_field[:, :, :] = in_field

    def test_string(self):
        with pytest.raises(gt_frontend.GTScriptSyntaxError):

            @gtscript.stencil(backend="debug")
            def func(in_field: gtscript.Field[np.float_], out_field: gtscript.Field[np.float_]):
                with computation(PARALLEL), interval(...):
                    out_field["a_key"] = in_field

    def test_temporary(self):
        with pytest.raises(
            gt_frontend.GTScriptSyntaxError,
            match="No subscript allowed in assignment to temporaries",
        ):

            @gtscript.stencil(backend="debug")
            def func(in_field: gtscript.Field[np.float_], out_field: gtscript.Field[np.float_]):
                with computation(PARALLEL), interval(...):
                    tmp[...] = in_field
                    out_field = tmp

        with pytest.raises(
            gt_frontend.GTScriptSyntaxError,
            match="No subscript allowed in assignment to temporaries",
        ):

            @gtscript.stencil(backend="debug")
            def func(in_field: gtscript.Field[np.float_], out_field: gtscript.Field[np.float_]):
                with computation(PARALLEL), interval(...):
                    tmp[0, 0, 0] = 2 * in_field
                    out_field = tmp

    def test_augmented(self):
        @gtscript.stencil(backend="debug")
        def func(in_field: gtscript.Field[np.float_]):
            with computation(PARALLEL), interval(...):
                in_field += 2.0
                in_field -= 0.5
                in_field /= 0.5
                in_field *= 4.0


class TestNestedWithSyntax:
    def test_nested_with(self):
        @gtscript.stencil(backend="debug")
        def definition(in_field: gtscript.Field[np.float_], out_field: gtscript.Field[np.float_]):
            with computation(PARALLEL):
                with interval(...):
                    in_field = out_field

    def test_nested_with_reordering(self):
        def definition_fw(
            in_field: gtscript.Field[np.float_], out_field: gtscript.Field[np.float_]
        ):
            from gt4py.__gtscript__ import FORWARD, computation, interval

            with computation(FORWARD):
                with interval(1, 2):
                    in_field = out_field + 1
                with interval(0, 1):
                    in_field = out_field + 2

        def definition_bw(
            in_field: gtscript.Field[np.float_], out_field: gtscript.Field[np.float_]
        ):
            from gt4py.__gtscript__ import FORWARD, computation, interval

            with computation(BACKWARD):
                with interval(1, 2):
                    in_field = out_field + 1
                with interval(0, 1):
                    in_field = out_field + 2

        definitions = [
            # name, expected axis bounds, definition
            ("fw", [(0, 1), (1, 2)], definition_fw),
            ("bw", [(1, 2), (0, 1)], definition_bw),
        ]

        for name, axis_bounds, definition in definitions:
            # generate DIR
            _, definition_ir = compile_definition(
                definition,
                f"test_nested_with_reordering_{name}",
                f"TestImports_test_module_{id_version}",
            )

            # test for correct ordering
            for i, axis_bound in enumerate(axis_bounds):
                interval = definition_ir.computations[i].interval
                assert interval.start.offset == axis_bound[0]
                assert interval.end.offset == axis_bound[1]


class TestNativeFunctions:
    def test_simple_call(self):
        @gtscript.stencil(backend="debug")
        def func(in_field: gtscript.Field[np.float_]):
            with computation(PARALLEL), interval(...):
                in_field += sin(in_field)

    def test_offset_arg(self):
        @gtscript.stencil(backend="debug")
        def func(in_field: gtscript.Field[np.float_]):
            with computation(PARALLEL), interval(...):
                in_field += sin(in_field[1, 0, 0])

    def test_nested_calls(self):
        @gtscript.stencil(backend="debug")
        def func(in_field: gtscript.Field[np.float_]):
            with computation(PARALLEL), interval(...):
                in_field += sin(abs(in_field))

    def test_nested_external_call(self):
        @gtscript.stencil(backend="debug")
        def func(in_field: gtscript.Field[np.float_]):
            with computation(PARALLEL), interval(...):
                in_field += sin(add_external_const(in_field))

    def test_multi_nested_calls(self):
        @gtscript.stencil(backend="debug")
        def func(in_field: gtscript.Field[np.float_]):
            with computation(PARALLEL), interval(...):
                in_field += min(abs(sin(add_external_const(in_field))), -0.5)

    def test_native_in_function(self):
        @gtscript.stencil(backend="debug")
        def func(in_field: gtscript.Field[np.float_]):
            with computation(PARALLEL), interval(...):
<<<<<<< HEAD
                in_field += sinus(in_field)
=======
                in_field += sinus(in_field)

    def test_native_function_unary(self):
        @gtscript.stencil(backend="debug")
        def func(in_field: gtscript.Field[np.float_]):
            with computation(PARALLEL), interval(...):
                in_field = not isfinite(in_field)

    def test_native_function_binary(self):
        @gtscript.stencil(backend="debug")
        def func(in_field: gtscript.Field[np.float_]):
            with computation(PARALLEL), interval(...):
                in_field = asin(in_field) + 1

    def test_native_function_ternary(self):
        @gtscript.stencil(backend="debug")
        def func(in_field: gtscript.Field[np.float_]):
            with computation(PARALLEL), interval(...):
                in_field = asin(in_field) + 1 if 1 < in_field else sin(in_field)
>>>>>>> 447f8f40
<|MERGE_RESOLUTION|>--- conflicted
+++ resolved
@@ -579,10 +579,7 @@
         @gtscript.stencil(backend="debug")
         def func(in_field: gtscript.Field[np.float_]):
             with computation(PARALLEL), interval(...):
-<<<<<<< HEAD
                 in_field += sinus(in_field)
-=======
-                in_field += sinus(in_field)
 
     def test_native_function_unary(self):
         @gtscript.stencil(backend="debug")
@@ -600,5 +597,4 @@
         @gtscript.stencil(backend="debug")
         def func(in_field: gtscript.Field[np.float_]):
             with computation(PARALLEL), interval(...):
-                in_field = asin(in_field) + 1 if 1 < in_field else sin(in_field)
->>>>>>> 447f8f40
+                in_field = asin(in_field) + 1 if 1 < in_field else sin(in_field)