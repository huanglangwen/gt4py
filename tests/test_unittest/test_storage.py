# -*- coding: utf-8 -*-
#
# GT4Py - GridTools4Py - GridTools for Python
#
# Copyright (c) 2014-2020, ETH Zurich
# All rights reserved.
#
# This file is part the GT4Py project and the GridTools framework.
# GT4Py is free software: you can redistribute it and/or modify it under
# the terms of the GNU General Public License as published by the
# Free Software Foundation, either version 3 of the License, or any later
# version. See the LICENSE.txt file at the top-level directory of this
# distribution for a copy of the license or check <https://www.gnu.org/licenses/>.
#
# SPDX-License-Identifier: GPL-3.0-or-later

import itertools

import hypothesis as hyp
import hypothesis.strategies as hyp_st
import numpy as np
import pytest
<<<<<<< HEAD
=======


>>>>>>> db407777
try:
    import cupy as cp
except ImportError:
    pass

# import gt4py.storage as gt_storage
import gt4py.backend as gt_backend
import gt4py.storage as gt_store
import gt4py.storage.utils as gt_storage_utils
import gt4py.utils as gt_utils


# ---- Hypothesis strategies ----
@hyp_st.composite
def allocation_strategy(draw):
    dtype = np.dtype(
        draw(
            hyp_st.one_of(
                list(
                    hyp_st.just(d)
                    for d in [
                        np.int8,
                        np.int16,
                        np.int32,
                        np.int64,
                        np.uint8,
                        np.uint16,
                        np.uint32,
                        np.uint64,
                        np.float16,
                        np.float32,
                        np.float64,
                    ]
                )
            )
        )
    )
    alignment = draw(hyp_st.integers(min_value=1, max_value=64)) * dtype.itemsize
    dimension = draw(hyp_st.integers(min_value=1, max_value=4))

    shape_strats = []
    default_origin_strats = []

    for i in range(dimension):
        shape_strats = shape_strats + [hyp_st.integers(min_value=1, max_value=64)]
    shape = draw(hyp_st.tuples(*shape_strats))
    for i in range(dimension):
        default_origin_strats = default_origin_strats + [
            hyp_st.integers(min_value=0, max_value=min(32, shape[i] - 1))
        ]
    default_origin = draw(hyp_st.tuples(*default_origin_strats))
    layout_order = draw(hyp_st.permutations(tuple(range(dimension))))
    return dict(
        dtype=dtype,
        alignment=alignment,
        shape=shape,
        default_origin=default_origin,
        layout_order=layout_order,
    )


@hyp_st.composite
def mask_strategy(draw):
    dimension = draw(hyp_st.integers(min_value=0, max_value=4))

    mask_strats = []
    shape_strats = []
    default_origin_strats = []

    for i in range(dimension):
        shape_strats = shape_strats + [hyp_st.integers(min_value=1, max_value=64)]
        mask_strats = mask_strats + [hyp_st.booleans()]
    shape = draw(hyp_st.tuples(*shape_strats))
    for i in range(dimension):
        default_origin_strats = default_origin_strats + [
            hyp_st.integers(min_value=0, max_value=min(32, shape[i] - 1))
        ]
    default_origin = draw(hyp_st.tuples(*default_origin_strats))
    mask = draw(
        hyp_st.one_of(
            hyp_st.just(None),
            hyp_st.tuples(*mask_strats),
            hyp_st.permutations(
                ([True] * dimension) + ([False] * draw(hyp_st.integers(min_value=0, max_value=10)))
            ),
        )
    )
    return dict(shape=shape, default_origin=default_origin, mask=mask)


# ---- Tests ----
@hyp.given(param_dict=allocation_strategy())
def test_allocate_cpu(param_dict):
    alignment_bytes = param_dict["alignment"]
    dtype = param_dict["dtype"]
    default_origin = param_dict["default_origin"]
    shape = param_dict["shape"]
    layout_map = param_dict["layout_order"]

    raw_buffer, field = gt_storage_utils.allocate_cpu(
        default_origin, shape, layout_map, dtype, alignment_bytes
    )

    # check that field is a view of raw_buffer
    assert field.base is raw_buffer

    # check that memory of field is contained in raw_buffer
    assert (
        field.ctypes.data >= raw_buffer.ctypes.data
        and field[-1:].ctypes.data <= raw_buffer[-1:].ctypes.data
    )

    # check if the first compute-domain point in the last dimension is aligned for 100 random "columns"
    import random

    for i in range(100):
        slices = []
        for hidx in range(len(shape)):
            if hidx == np.argmax(layout_map):
                slices = slices + [slice(default_origin[hidx], None)]
            else:
                slices = slices + [slice(random.randint(0, shape[hidx]), None)]
        assert field[tuple(slices)].ctypes.data % alignment_bytes == 0

    # check that writing does not give errors, e.g. because of going out of bounds
    slices = []
    for hidx in range(len(shape)):
        slices = slices + [0]
    field[tuple(slices)] = 1

    slices = []
    for hidx in range(len(shape)):
        slices = slices + [default_origin[hidx]]
    field[tuple(slices)] = 1

    slices = []
    for hidx in range(len(shape)):
        slices = slices + [shape[hidx] - 1]
    field[tuple(slices)] = 1

    slices = []
    for hidx in range(len(shape)):
        slices = slices + [shape[hidx]]
    try:
        field[tuple(slices)] = 1
    except IndexError:
        pass
    else:
        assert False

    # check if shape is properly set
    assert field.shape == shape


@pytest.mark.requires_gpu
@hyp.given(param_dict=allocation_strategy())
def test_allocate_gpu(param_dict):
    alignment_bytes = param_dict["alignment"]
    dtype = param_dict["dtype"]
    default_origin = param_dict["default_origin"]
    shape = param_dict["shape"]
    layout_map = param_dict["layout_order"]

    raw_buffer, field = gt_storage_utils.allocate_gpu(
        default_origin, shape, layout_map, dtype, alignment_bytes
    )

    # check that memory of field is contained in raw_buffer
    assert (
        field.ctypes.data >= raw_buffer.data.ptr
        and field[-1:].ctypes.data <= raw_buffer[-1:].data.ptr
    )

    # check if the first compute-domain point in the last dimension is aligned for 100 random "columns"
    import random

    for i in range(100):
        slices = []
        for hidx in range(len(shape)):
            if hidx == np.argmax(layout_map):
                slices = slices + [slice(default_origin[hidx], None)]
            else:
                slices = slices + [slice(random.randint(0, shape[hidx]), None)]
        assert field[tuple(slices)].ctypes.data % alignment_bytes == 0

    # check that writing does not give errors, e.g. because of going out of bounds
    slices = []
    for hidx in range(len(shape)):
        slices = slices + [0]
    field[tuple(slices)] = 1

    slices = []
    for hidx in range(len(shape)):
        slices = slices + [default_origin[hidx]]
    field[tuple(slices)] = 1

    slices = []
    for hidx in range(len(shape)):
        slices = slices + [shape[hidx] - 1]
    field[tuple(slices)] = 1

    slices = []
    for hidx in range(len(shape)):
        slices = slices + [shape[hidx]]
    try:
        field[tuple(slices)] = 1
    except IndexError:
        pass
    else:
        assert False

    # check if shape is properly set
    assert field.shape == shape


@pytest.mark.requires_gpu
@hyp.given(param_dict=allocation_strategy())
def test_allocate_gpu_unmanaged(param_dict):
    alignment_bytes = param_dict["alignment"]
    dtype = param_dict["dtype"]
    default_origin = param_dict["default_origin"]
    shape = param_dict["shape"]
    layout_map = param_dict["layout_order"]
    raw_buffer, field, device_raw_buffer, device_field = gt_storage_utils.allocate_gpu_unmanaged(
        default_origin, shape, layout_map, dtype, alignment_bytes
    )

    # check that field is a view of raw_buffer
    assert field.base is raw_buffer
    assert (
        field.ctypes.data >= raw_buffer.ctypes.data
        and field[-1:].ctypes.data <= raw_buffer[-1:].ctypes.data
    )

    # assert (device_field.base is device_raw_buffer) # as_strided actually returns an ndarray where base=None??
    # instead check that the memory of field is contained in raws buffer:
    assert (
        device_field.data.ptr >= device_raw_buffer.data.ptr
        and device_field[-1:].data.ptr <= device_raw_buffer[-1:].data.ptr
    )

    # check if the first compute-domain point in the last dimension is aligned for 100 random "columns"
    import random

    for i in range(100):
        slices = []
        for hidx in range(len(shape)):
            if hidx == np.argmax(layout_map):
                slices = slices + [slice(default_origin[hidx], None)]
            else:
                slices = slices + [slice(random.randint(0, shape[hidx]), None)]
        assert field[tuple(slices)].ctypes.data % alignment_bytes == 0
        assert device_field[tuple(slices)].data.ptr % alignment_bytes == 0

    # check that writing does not give errors, e.g. because of going out of bounds
    slices = []
    for hidx in range(len(shape)):
        slices = slices + [0]
    field[tuple(slices)] = 1
    device_field[tuple(slices)] = 1

    slices = []
    for hidx in range(len(shape)):
        slices = slices + [default_origin[hidx]]
    field[tuple(slices)] = 1
    device_field[tuple(slices)] = 1

    slices = []
    for hidx in range(len(shape)):
        slices = slices + [shape[hidx] - 1]
    field[tuple(slices)] = 1
    device_field[tuple(slices)] = 1

    slices = []
    for hidx in range(len(shape)):
        slices = slices + [shape[hidx]]
    try:
        field[tuple(slices)] = 1
    except IndexError:
        pass
    else:
        assert False
    try:
        device_field[tuple(slices)] = 1
    except IndexError:
        pass
    else:
        assert False

    # check if shape is properly set
    assert field.shape == shape
    assert device_field.shape == shape


def test_normalize_default_origin():
    from gt4py.storage.utils import normalize_shape

    assert normalize_shape(None) is None
    assert gt_utils.is_iterable_of(
        gt_storage_utils.normalize_default_origin([1, 2, 3]), iterable_class=tuple, item_class=int
    )

    # test that exceptions are raised for invalid inputs.
    try:
        gt_storage_utils.normalize_default_origin("1")
    except TypeError:
        pass
    else:
        assert False

    try:
        gt_storage_utils.normalize_default_origin(1)
    except TypeError:
        pass
    else:
        assert False

    try:
        gt_storage_utils.normalize_default_origin((-1,))
    except ValueError:
        pass
    else:
        assert False


def test_normalize_shape():
    from gt4py.storage.utils import normalize_shape

    assert normalize_shape(None) is None
    assert gt_utils.is_iterable_of(
        normalize_shape([1, 2, 3]), iterable_class=tuple, item_class=int
    )

    # test that exceptions are raised for invalid inputs.
    try:
        normalize_shape("1")
    except TypeError:
        pass
    else:
        assert False

    try:
        normalize_shape(1)
    except TypeError:
        pass
    else:
        assert False

    try:
        normalize_shape((0,))
    except ValueError:
        pass
    else:
        assert False


@pytest.mark.parametrize(
    ["alloc_fun", "backend"],
    itertools.product(
        [
            gt_store.empty,
            gt_store.ones,
            gt_store.zeros,
            lambda dtype, default_origin, shape, backend: gt_store.from_array(
                np.empty(shape, dtype=dtype),
                backend=backend,
                shape=shape,
                dtype=dtype,
                default_origin=default_origin,
            ),
        ],
        [
            name
            for name in gt_backend.REGISTRY.names
            if gt_backend.from_name(name).storage_info["device"] == "cpu"
        ],
    ),
)
def test_cpu_constructor(alloc_fun, backend):
    stor = alloc_fun(dtype=np.float64, default_origin=(1, 2, 3), shape=(2, 4, 6), backend=backend)
    assert stor.default_origin == (1, 2, 3)
    assert stor.shape == (2, 4, 6)
    assert isinstance(stor, np.ndarray)
    assert stor.is_stencil_view


@pytest.mark.requires_gpu
@pytest.mark.parametrize(
    ["alloc_fun", "backend"],
    itertools.product(
        [
            gt_store.empty,
            gt_store.ones,
            gt_store.zeros,
            lambda dtype, default_origin, shape, backend: gt_store.from_array(
                np.empty(shape, dtype=dtype),
                backend=backend,
                shape=shape,
                dtype=dtype,
                default_origin=default_origin,
            ),
        ],
        [
            name
            for name in gt_backend.REGISTRY.names
            if gt_backend.from_name(name).storage_info["device"] == "gpu"
        ],
    ),
)
def test_gpu_constructor(alloc_fun, backend):
    stor = alloc_fun(dtype=np.float64, default_origin=(1, 2, 3), shape=(2, 4, 6), backend=backend)
    assert stor.default_origin == (1, 2, 3)
    assert stor.shape == (2, 4, 6)
    assert isinstance(stor, np.ndarray)
    assert stor.is_stencil_view


@hyp.given(param_dict=mask_strategy())
def test_masked_storage_cpu(param_dict):
    mask = param_dict["mask"]
    default_origin = param_dict["default_origin"]
    shape = param_dict["shape"]

    # no assert when all is defined in descriptor, no grid_group
    store = gt_store.empty(
        dtype=np.float64, default_origin=default_origin, shape=shape, mask=mask, backend="gtx86"
    )
    assert sum(store.mask) == store.ndim
    assert sum(store.mask) == len(store.data.shape)


@pytest.mark.requires_gpu
@hyp.given(param_dict=mask_strategy())
def test_masked_storage_gpu(param_dict):
    mask = param_dict["mask"]
    default_origin = param_dict["default_origin"]
    shape = param_dict["shape"]

    # no assert when all is defined in descriptor, no grid_group
    store = gt_store.empty(
        dtype=np.float64, default_origin=default_origin, shape=shape, mask=mask, backend="gtcuda"
    )
    assert sum(store.mask) == store.ndim
    assert sum(store.mask) == len(store.data.shape)


def test_masked_storage_asserts():
    default_origin = (1, 1, 1)
    shape = (2, 2, 2)

    mask = ()
    try:
        gt_store.empty(
            dtype=np.float64,
            default_origin=default_origin,
            shape=shape,
            mask=mask,
            backend="gtx86",
        )
    except ValueError:
        pass
    except Exception as e:
        raise e
    else:
        assert False


def run_test_slices(backend):
    default_origin = (1, 1, 1)
    shape = (10, 10, 10)
    array = np.random.randn(*shape)
    stor = gt_store.from_array(
        array, backend=backend, dtype=np.float64, default_origin=default_origin, shape=shape
    )
    sliced = stor[::2, ::2, ::2]
    assert (sliced.view(np.ndarray) == array[::2, ::2, ::2]).all()
    sliced[...] = array[::2, ::2, ::2]


def test_slices_cpu():
    run_test_slices(backend="gtmc")


@pytest.mark.requires_gpu
def test_slices_gpu():
    run_test_slices(backend="gtcuda")

    import cupy as cp

    default_origin = (1, 1, 1)
    shape = (10, 10, 10)
    array = cp.random.randn(*shape)
    stor = gt_store.from_array(
        array, backend="gtcuda", dtype=np.float64, default_origin=default_origin, shape=shape
    )
    sliced = stor[::2, ::2, ::2]
    # assert (sliced == array[::2, ::2, ::2]).all()
    sliced[...] = array[::2, ::2, ::2]

    import cupy as cp

    default_origin = (1, 1, 1)
    shape = (10, 10, 10)
    array = cp.random.randn(*shape)
    stor = gt_store.from_array(
        array, backend="gtcuda", dtype=np.float64, default_origin=default_origin, shape=shape
    )
    ref = gt_store.from_array(
        array, backend="gtcuda", dtype=np.float64, default_origin=default_origin, shape=shape
    )
    # assert (sliced == array[::2, ::2, ::2]).all()
    stor[::2, ::2, ::2] = ref[::2, ::2, ::2]

    import copy  # isort:skip
    import cupy as cp

    default_origin = (1, 1, 1)
    shape = (10, 10, 10)
    array = cp.random.randn(*shape)
    stor = gt_store.from_array(
        array, backend="gtcuda", dtype=np.float64, default_origin=default_origin, shape=shape
    )
    ref = copy.deepcopy(stor)
    # assert (sliced == array[::2, ::2, ::2]).all()
    stor[::2, ::2, ::2] = ref[::2, ::2, ::2]

    import cupy as cp

    default_origin = (1, 1, 1)
    shape = (10, 10, 10)
    array = cp.random.randn(*shape)
    stor = gt_store.from_array(
        array,
        backend="gtcuda",
        dtype=np.float64,
        default_origin=default_origin,
        shape=shape,
        managed_memory=True,
    )
    ref = gt_store.from_array(
        array,
        backend="gtcuda",
        dtype=np.float64,
        default_origin=default_origin,
        shape=shape,
        managed_memory=True,
    )
    # assert (sliced == array[::2, ::2, ::2]).all()
    stor[::2, ::2, ::2] = ref[::2, ::2, ::2]

    import copy  # isort:skip
    import cupy as cp

    default_origin = (1, 1, 1)
    shape = (10, 10, 10)
    array = cp.random.randn(*shape)
    stor = gt_store.from_array(
        array,
        backend="gtcuda",
        dtype=np.float64,
        default_origin=default_origin,
        shape=shape,
        managed_memory=True,
    )
    ref = copy.deepcopy(stor)
    # assert (sliced == array[::2, ::2, ::2]).all()
    stor[::2, ::2, ::2] = ref[::2, ::2, ::2]

    import cupy as cp

    default_origin = (1, 1, 1)
    shape = (10, 10, 10)
    array = cp.random.randn(*shape)
    stor = gt_store.from_array(
        array,
        backend="gtcuda",
        dtype=np.float64,
        default_origin=default_origin,
        shape=shape,
        managed_memory=False,
    )
    ref = gt_store.from_array(
        array,
        backend="gtcuda",
        dtype=np.float64,
        default_origin=default_origin,
        shape=shape,
        managed_memory=False,
    )
    # assert (sliced == array[::2, ::2, ::2]).all()
    stor[::2, ::2, ::2] = ref[::2, ::2, ::2] + ref[::2, ::2, ::2]


def test_transpose(backend="gtmc"):
    default_origin = (1, 1, 1)
    shape = (10, 10, 10)
    array = np.random.randn(*shape)
    stor = gt_store.from_array(
        array, default_origin=default_origin, backend=backend, dtype=np.float64
    )
    transposed = np.transpose(stor, axes=(0, 1, 2))
    assert transposed.strides == stor.strides
    assert transposed.is_stencil_view
    transposed = np.transpose(stor, axes=(2, 1, 0))
    assert not transposed.is_stencil_view


@pytest.mark.parametrize(
    ["backend", "method"],
    itertools.product(
        [
            name
            for name in gt_backend.REGISTRY.names
            if gt_backend.from_name(name).storage_info["device"] == "cpu"
        ],
        ["deepcopy", "copy_method"],
    ),
)
def test_copy_cpu(method, backend):
    default_origin = (1, 1, 1)
    shape = (10, 10, 10)
    stor = gt_store.from_array(
        np.random.randn(*shape), default_origin=default_origin, backend=backend
    )

    import copy

    if method == "deepcopy":
        stor_copy = copy.deepcopy(stor)
    elif method == "copy_method":
        stor_copy = stor.copy()
    else:
        raise ValueError(f"Test not implemented for copying using '{method}'")

    assert stor is not stor_copy
    assert stor._raw_buffer.ctypes.data != stor_copy._raw_buffer.ctypes.data
    if stor._raw_buffer.ctypes.data < stor_copy._raw_buffer.ctypes.data:
        assert (
            stor._raw_buffer.ctypes.data + len(stor._raw_buffer)
            <= stor_copy._raw_buffer.ctypes.data
        )
    else:
        assert (
            stor._raw_buffer.ctypes.data + len(stor._raw_buffer)
            >= stor_copy._raw_buffer.ctypes.data
        )
    np.testing.assert_equal(stor_copy.view(np.ndarray), stor.view(np.ndarray))


@pytest.mark.requires_gpu
@pytest.mark.parametrize("method", ["deepcopy", "copy_method"])
def test_copy_gpu(method, backend="gtcuda"):
    default_origin = (1, 1, 1)
    shape = (10, 10, 10)
    stor = gt_store.from_array(
        np.random.randn(*shape),
        default_origin=default_origin,
        backend=backend,
        managed_memory=True,
    )

    import copy

    if method == "deepcopy":
        stor_copy = copy.deepcopy(stor)
    elif method == "copy_method":
        stor_copy = stor.copy()
    else:
        raise ValueError(f"Test not implemented for copying using '{method}'")

    assert stor is not stor_copy
    assert stor._raw_buffer.data.ptr != stor_copy._raw_buffer.data.ptr
    if stor._raw_buffer.data.ptr < stor_copy._raw_buffer.data.ptr:
        assert stor._raw_buffer.data.ptr + len(stor._raw_buffer) <= stor_copy._raw_buffer.data.ptr
    else:
        assert stor._raw_buffer.data.ptr + len(stor._raw_buffer) >= stor_copy._raw_buffer.data.ptr
    np.testing.assert_equal(stor_copy.view(np.ndarray), stor.view(np.ndarray))


@pytest.mark.requires_gpu
@pytest.mark.parametrize("method", ["deepcopy", "copy_method"])
def test_deepcopy_gpu_unmanaged(method, backend="gtcuda"):
    default_origin = (1, 1, 1)
    shape = (10, 10, 10)
    stor = gt_store.from_array(
        np.random.randn(*shape),
        default_origin=default_origin,
        backend=backend,
        managed_memory=False,
    )

    import copy

    if method == "deepcopy":
        stor_copy = copy.deepcopy(stor)
    elif method == "copy_method":
        stor_copy = stor.copy()
    else:
        raise ValueError(f"Test not implemented for copying using '{method}'")

    assert stor is not stor_copy
    assert stor._sync_state is not stor_copy._sync_state
    assert stor._raw_buffer.ctypes.data != stor_copy._raw_buffer.ctypes.data
    if stor._raw_buffer.ctypes.data < stor_copy._raw_buffer.ctypes.data:
        assert (
            stor._raw_buffer.ctypes.data + len(stor._raw_buffer)
            <= stor_copy._raw_buffer.ctypes.data
        )
    else:
        assert (
            stor._raw_buffer.ctypes.data + len(stor._raw_buffer)
            >= stor_copy._raw_buffer.ctypes.data
        )

    assert stor._device_raw_buffer.data.ptr != stor_copy._device_raw_buffer.data.ptr
    if stor._device_raw_buffer.data.ptr < stor_copy._device_raw_buffer.data.ptr:
        assert (
            stor._device_raw_buffer.data.ptr + len(stor._device_raw_buffer)
            <= stor_copy._device_raw_buffer.data.ptr
        )
    else:
        assert (
            stor._device_raw_buffer.data.ptr + len(stor._device_raw_buffer)
            >= stor_copy._device_raw_buffer.data.ptr
        )

    np.testing.assert_equal(stor_copy.view(np.ndarray), stor.view(np.ndarray))
    assert (stor._device_field[...] == stor_copy._device_field[...]).all()


def run_test_view(backend):
    default_origin = (1, 1, 1)
    shape = (10, 10, 10)
    stor = gt_store.from_array(
        np.random.randn(*shape), default_origin=default_origin, backend=backend
    )
    stor.view(type(stor))
    if gt_backend.from_name(backend).storage_info["layout_map"]([True] * 3) != (0, 1, 2):
        try:
            np.ones((10, 10, 10)).view(type(stor))
        except RuntimeError:
            pass
        except Exception as e:
            raise e
        else:
            raise Exception
        tmp_view = stor[::2, ::2, ::2]
        assert not tmp_view._is_consistent(stor)
        assert not tmp_view.is_stencil_view


@pytest.mark.parametrize(
    "backend",
    [
        name
        for name in gt_backend.REGISTRY.names
        if gt_backend.from_name(name).storage_info["device"] == "cpu"
    ],
)
def test_view_cpu(backend):
    run_test_view(backend=backend)


@pytest.mark.requires_gpu
def test_view_gpu():
    run_test_view(backend="gtcuda")


def test_numpy_patch():
    storage = gt_store.from_array(
        np.random.randn(5, 5, 5), default_origin=(1, 1, 1), backend="gtmc"
    )

    class npsub(np.ndarray):
        pass

    numpy_array = np.ones((3, 3, 3))
    matrix = np.ones((3, 3)).view(npsub)

    assert isinstance(np.asarray(storage), np.ndarray)
    assert isinstance(np.asarray(numpy_array), np.ndarray)
    assert isinstance(np.asarray(matrix), np.ndarray)
    assert isinstance(np.asanyarray(storage), type(storage))
    assert isinstance(np.asanyarray(numpy_array), np.ndarray)
    assert isinstance(np.asanyarray(matrix), npsub)
    assert isinstance(np.array(storage), np.ndarray)
    assert isinstance(np.array(matrix), np.ndarray)
    assert isinstance(np.array(numpy_array), np.ndarray)

    # apply numpy patch
    gt_store.prepare_numpy()

    assert isinstance(np.asarray(storage), type(storage))
    assert isinstance(np.asarray(numpy_array), np.ndarray)
    assert isinstance(np.asarray(matrix), np.ndarray)

    assert isinstance(np.array(matrix), np.ndarray)
    assert isinstance(np.array(numpy_array), np.ndarray)
    try:
        np.array(storage)
    except RuntimeError:
        pass
    else:
        assert False

    # undo patch
    gt_store.restore_numpy()

    assert isinstance(np.asarray(storage), np.ndarray)
    assert isinstance(np.asarray(numpy_array), np.ndarray)
    assert isinstance(np.asarray(matrix), np.ndarray)

    assert isinstance(np.array(storage), np.ndarray)
    assert isinstance(np.array(matrix), np.ndarray)
    assert isinstance(np.array(numpy_array), np.ndarray)


@pytest.mark.requires_gpu
def test_cuda_array_interface():
    storage = gt_store.from_array(
        cp.random.randn(5, 5, 5),
        backend="gtcuda",
        dtype=np.float64,
        default_origin=(1, 1, 1),
        shape=(5, 5, 5),
    )
    cupy_array = cp.array(storage)
    assert (cupy_array == storage).all()


@pytest.mark.requires_gpu
def test_view_casting():
    cp.cuda.set_allocator(cp.cuda.malloc_managed)
    gpu_arr = cp.empty((5, 5, 5))

    gpu_arr = cp.ones((10, 10, 10))
    cpu_view = gt_storage_utils.cpu_view(gpu_arr)
    assert cpu_view.ctypes.data == gpu_arr.data.ptr
    assert cpu_view.strides == gpu_arr.strides
    assert cpu_view.shape == gpu_arr.shape

    gpu_view = gt_storage_utils.gpu_view(cpu_view)
    assert gpu_view.data.ptr == cpu_view.ctypes.data
    assert gpu_view.strides == cpu_view.strides
    assert gpu_view.shape == cpu_view.shape


@pytest.mark.requires_gpu
def test_managed_memory():
    cp.cuda.set_allocator(cp.cuda.malloc_managed)
    gpu_arr = cp.empty((5, 5, 5))

    gpu_arr = cp.ones((10, 10, 10))
    cpu_view = gt_storage_utils.cpu_view(gpu_arr)

    gpu_arr[0, 0, 0] = 123
    assert cpu_view[0, 0, 0] == 123
    cpu_view[1, 1, 1] = 321
    assert gpu_arr[1, 1, 1] == 321<|MERGE_RESOLUTION|>--- conflicted
+++ resolved
@@ -20,17 +20,12 @@
 import hypothesis.strategies as hyp_st
 import numpy as np
 import pytest
-<<<<<<< HEAD
-=======
-
-
->>>>>>> db407777
+
 try:
     import cupy as cp
 except ImportError:
     pass
 
-# import gt4py.storage as gt_storage
 import gt4py.backend as gt_backend
 import gt4py.storage as gt_store
 import gt4py.storage.utils as gt_storage_utils
